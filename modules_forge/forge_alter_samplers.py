--- conflicted
+++ resolved
@@ -2,21 +2,20 @@
 from modules import sd_samplers_kdiffusion, sd_samplers_common
 
 from ldm_patched.k_diffusion import sampling as k_diffusion_sampling
-<<<<<<< HEAD
 from ldm_patched.modules.samplers import calculate_sigmas
 from modules import shared
 
-=======
-from ldm_patched.modules.samplers import calculate_sigmas_scheduler
-from modules import shared
->>>>>>> 148b473f
 
 class AlterSampler(sd_samplers_kdiffusion.KDiffusionSampler):
+    def __init__(self, sd_model, sampler_name, scheduler_name, solver=None, rtol=None, atol=None):
     def __init__(self, sd_model, sampler_name, scheduler_name, solver=None, rtol=None, atol=None):
         self.sampler_name = sampler_name
         self.scheduler_name = scheduler_name
         self.unet = sd_model.forge_objects.unet
         self.model = sd_model
+        self.solver = solver
+        self.rtol = rtol
+        self.atol = atol
         self.solver = solver
         self.rtol = rtol
         self.atol = atol
@@ -36,7 +35,6 @@
             'ode_fehlberg2': self.sample_ode_fehlberg2,
             'ode_adaptive_heun': self.sample_ode_adaptive_heun,
             'ode_dopri5': self.sample_ode_dopri5,
-<<<<<<< HEAD
             # 'dpmpp_2m_sde_cfg_pp': k_diffusion_sampling.sample_dpmpp_2m_sde_cfg_pp,
             # 'dpmpp_3m_sde_cfg_pp': k_diffusion_sampling.sample_dpmpp_3m_sde_cfg_pp,
             # 'ddpm_cfg_pp': k_diffusion_sampling.sample_ddpm_cfg_pp,
@@ -45,8 +43,6 @@
             # 'ipndm_cfg_pp': k_diffusion_sampling.sample_ipndm_cfg_pp,
             # 'ipndm_v_cfg_pp': k_diffusion_sampling.sample_ipndm_v_cfg_pp,
             # 'deis_cfg_pp': k_diffusion_sampling.sample_deis_cfg_pp,
-=======
->>>>>>> 148b473f
         }
         
         sampler_function = sampler_functions.get(sampler_name)
@@ -83,10 +79,7 @@
                                                atol=10**shared.opts.ode_dopri5_atol, 
                                                max_steps=shared.opts.ode_dopri5_max_steps)
 
-<<<<<<< HEAD
 
-=======
->>>>>>> 148b473f
     def get_sigmas(self, p, steps):
         if self.scheduler_name == 'turbo':
             timesteps = torch.flip(torch.arange(1, steps + 1) * float(1000.0 / steps) - 1, (0,)).round().long().clip(0, 999)
@@ -117,7 +110,6 @@
     sd_samplers_common.SamplerData('ODE (Fehlberg2)', build_constructor(sampler_name='ode_fehlberg2', scheduler_name='normal'), ['ode_fehlberg2'], {}),
     sd_samplers_common.SamplerData('ODE (Adaptive Heun)', build_constructor(sampler_name='ode_adaptive_heun', scheduler_name='normal'), ['ode_adaptive_heun'], {}),
     sd_samplers_common.SamplerData('ODE (Dopri5)', build_constructor(sampler_name='ode_dopri5', scheduler_name='normal'), ['ode_dopri5'], {}),
-<<<<<<< HEAD
     # sd_samplers_common.SamplerData('DPM++ 2M SDE CFG++', build_constructor(sampler_name='dpmpp_2m_sde_cfg_pp', scheduler_name='normal'), ['dpmpp_2m_sde_cfg_pp'], {}),
     # sd_samplers_common.SamplerData('DPM++ 3M SDE CFG++', build_constructor(sampler_name='dpmpp_3m_sde_cfg_pp', scheduler_name='normal'), ['dpmpp_3m_sde_cfg_pp'], {}),
     # sd_samplers_common.SamplerData('DDPM CFG++', build_constructor(sampler_name='ddpm_cfg_pp', scheduler_name='normal'), ['ddpm_cfg_pp'], {}),
@@ -139,6 +131,4 @@
     # sd_samplers_common.SamplerData('Euler A SGMUniform', build_constructor(sampler_name='euler_ancestral', scheduler_name='sgm_uniform'), ['euler_ancestral_sgm_uniform'], {}),
     # sd_samplers_common.SamplerData('DPM++ 2M SGMUniform', build_constructor(sampler_name='dpmpp_2m', scheduler_name='sgm_uniform'), ['dpmpp_2m_sgm_uniform'], {}),
     # sd_samplers_common.SamplerData('DPM++ 2M SDE SGMUniform', build_constructor(sampler_name='dpmpp_2m_sde', scheduler_name='sgm_uniform'), ['dpmpp_2m_sde_sgm_uniform'], {}),
-=======
->>>>>>> 148b473f
 ]