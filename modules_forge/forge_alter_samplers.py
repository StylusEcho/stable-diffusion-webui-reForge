import torch
from modules import sd_samplers_kdiffusion, sd_samplers_common

from ldm_patched.k_diffusion import sampling as k_diffusion_sampling
from ldm_patched.modules.samplers import calculate_sigmas
from modules import shared


ADAPTIVE_SOLVERS = {"dopri8", "dopri5", "bosh3", "fehlberg2", "adaptive_heun"}
FIXED_SOLVERS = {"euler", "midpoint", "rk4", "heun3", "explicit_adams", "implicit_adams"}
ALL_SOLVERS = list(ADAPTIVE_SOLVERS | FIXED_SOLVERS)
ALL_SOLVERS.sort()

class AlterSampler(sd_samplers_kdiffusion.KDiffusionSampler):
    def __init__(self, sd_model, sampler_name, solver=None, rtol=None, atol=None):
        self.sampler_name = sampler_name
        self.scheduler_name = None
        self.unet = sd_model.forge_objects.unet
        self.model = sd_model
        self.solver = solver
        self.rtol = rtol
        self.atol = atol
        self.solver = solver
        self.rtol = rtol
        self.atol = atol
        
        sampler_functions = {
            'ddpm': k_diffusion_sampling.sample_ddpm,
            'heunpp2': k_diffusion_sampling.sample_heunpp2,
            'ipndm': k_diffusion_sampling.sample_ipndm,
            'ipndm_v': k_diffusion_sampling.sample_ipndm_v,
            'deis': k_diffusion_sampling.sample_deis,
            'euler_cfg_pp': k_diffusion_sampling.sample_euler_cfg_pp,
            'euler_ancestral_cfg_pp': k_diffusion_sampling.sample_euler_ancestral_cfg_pp,
            'dpmpp_2s_ancestral_cfg_pp': k_diffusion_sampling.sample_dpmpp_2s_ancestral_cfg_pp,
            'dpmpp_sde_cfg_pp': k_diffusion_sampling.sample_dpmpp_sde_cfg_pp,
            'dpmpp_2m_cfg_pp': k_diffusion_sampling.sample_dpmpp_2m_cfg_pp,
            'ode_bosh3': self.sample_ode_bosh3,
            'ode_fehlberg2': self.sample_ode_fehlberg2,
            'ode_adaptive_heun': self.sample_ode_adaptive_heun,
            'ode_dopri5': self.sample_ode_dopri5,
<<<<<<< HEAD
            # 'dpmpp_2m_sde_cfg_pp': k_diffusion_sampling.sample_dpmpp_2m_sde_cfg_pp,
            # 'dpmpp_3m_sde_cfg_pp': k_diffusion_sampling.sample_dpmpp_3m_sde_cfg_pp,
            # 'ddpm_cfg_pp': k_diffusion_sampling.sample_ddpm_cfg_pp,
            # 'lcm_cfg_pp': k_diffusion_sampling.sample_lcm_cfg_pp,
            # 'heunpp2_cfg_pp': k_diffusion_sampling.sample_heunpp2_cfg_pp,
            # 'ipndm_cfg_pp': k_diffusion_sampling.sample_ipndm_cfg_pp,
            # 'ipndm_v_cfg_pp': k_diffusion_sampling.sample_ipndm_v_cfg_pp,
            # 'deis_cfg_pp': k_diffusion_sampling.sample_deis_cfg_pp,
=======
            'ode_custom':self.sample_ode_custom,
>>>>>>> 332a1c38
        }
        
        sampler_function = sampler_functions.get(sampler_name)
        if sampler_function is None:
            raise ValueError(f"Unknown sampler: {sampler_name}")
        
        super().__init__(sampler_function, sd_model, None)

    def sample_func(self, model, x, sigmas, extra_args=None, callback=None, disable=None):
        if self.sampler_name == 'ode_bosh3':
            return self.sample_ode_bosh3(model, x, sigmas, extra_args, callback, disable)
        elif self.sampler_name == 'ode_fehlberg2':
            return self.sample_ode_fehlberg2(model, x, sigmas, extra_args, callback, disable)
        elif self.sampler_name == 'ode_adaptive_heun':
            return self.sample_ode_adaptive_heun(model, x, sigmas, extra_args, callback, disable)
        elif self.sampler_name == 'ode_dopri5':
            return self.sample_ode_dopri5(model, x, sigmas, extra_args, callback, disable)
        elif self.sampler_name == 'ode_custom':
            return self.sample_ode_custom(model, x, sigmas, extra_args, callback, disable)
        else:
            # For non-ODE samplers, use the original sampler function
            return super().sample_func(model, x, sigmas, extra_args, callback, disable)

    def sample_ode_bosh3(self, model, x, sigmas, extra_args=None, callback=None, disable=None):
        return k_diffusion_sampling.sample_ode(model, x, sigmas, extra_args=extra_args, callback=callback, disable=disable,
                                               solver="bosh3", 
                                               rtol=10**shared.opts.ode_bosh3_rtol, 
                                               atol=10**shared.opts.ode_bosh3_atol, 
                                               max_steps=shared.opts.ode_bosh3_max_steps)

    def sample_ode_fehlberg2(self, model, x, sigmas, extra_args=None, callback=None, disable=None):
        return k_diffusion_sampling.sample_ode(model, x, sigmas, extra_args=extra_args, callback=callback, disable=disable,
                                               solver="fehlberg2", 
                                               rtol=10**shared.opts.ode_fehlberg2_rtol, 
                                               atol=10**shared.opts.ode_fehlberg2_atol, 
                                               max_steps=shared.opts.ode_fehlberg2_max_steps)

    def sample_ode_adaptive_heun(self, model, x, sigmas, extra_args=None, callback=None, disable=None):
        return k_diffusion_sampling.sample_ode(model, x, sigmas, extra_args=extra_args, callback=callback, disable=disable,
                                               solver="adaptive_heun", 
                                               rtol=10**shared.opts.ode_adaptive_heun_rtol, 
                                               atol=10**shared.opts.ode_adaptive_heun_atol, 
                                               max_steps=shared.opts.ode_adaptive_heun_max_steps)

    def sample_ode_dopri5(self, model, x, sigmas, extra_args=None, callback=None, disable=None):
        return k_diffusion_sampling.sample_ode(model, x, sigmas, extra_args=extra_args, callback=callback, disable=disable,
                                               solver="dopri5", 
                                               rtol=10**shared.opts.ode_dopri5_rtol, 
                                               atol=10**shared.opts.ode_dopri5_atol, 
                                               max_steps=shared.opts.ode_dopri5_max_steps)

    def sample_ode_custom(self, model, x, sigmas, extra_args=None, callback=None, disable=None):
        solver = shared.opts.ode_custom_solver
        rtol = 10**shared.opts.ode_custom_rtol if solver in ADAPTIVE_SOLVERS else None
        atol = 10**shared.opts.ode_custom_atol if solver in ADAPTIVE_SOLVERS else None
        max_steps = shared.opts.ode_custom_max_steps
        
        return k_diffusion_sampling.sample_ode(model, x, sigmas, extra_args=extra_args, callback=callback, disable=disable,
                                               solver=solver, rtol=rtol, atol=atol, max_steps=max_steps)
    
    def sample(self, p, x, conditioning, unconditional_conditioning, steps=None, image_conditioning=None):
        self.scheduler_name = p.scheduler
        return super().sample(p, x, conditioning, unconditional_conditioning, steps, image_conditioning)



    def get_sigmas(self, p, steps):
        if self.scheduler_name is None:
            self.scheduler_name = 'Normal'  # Default to 'Normal' if not set

        forge_schedulers = {
            "Normal": "normal",
            "Karras": "karras",
            "Exponential": "exponential",
            "SGM Uniform": "sgm_uniform",
            "Simple": "simple",
            "DDIM": "ddim_uniform",
            "Align Your Steps": "ays",
            "Align Your Steps GITS": "ays_gits",
            "Align Your Steps 11": "ays_11steps",
            "Align Your Steps 32": "ays_32steps",
            "KL Optimal": "kl_optimal",
            "Beta": "beta"
        }
        
        if self.scheduler_name in forge_schedulers:
            matched_scheduler = forge_schedulers[self.scheduler_name]
        else:
            # Default to 'normal' if the selected scheduler is not available in forge_alter
            matched_scheduler = 'normal'

        try:
            if matched_scheduler == 'turbo':
                timesteps = torch.flip(torch.arange(1, steps + 1) * float(1000.0 / steps) - 1, (0,)).round().long().clip(0, 999)
                sigmas = self.unet.model.model_sampling.sigma(timesteps)
                sigmas = torch.cat([sigmas, sigmas.new_zeros([1])])
            else:
                sigmas = calculate_sigmas(self.unet.model.model_sampling, matched_scheduler, steps, is_sdxl=getattr(self.model, "is_sdxl", False))
        except Exception as e:
            print(f"Error calculating sigmas for scheduler {matched_scheduler}: {str(e)}")
            print("Falling back to normal scheduler")
            sigmas = calculate_sigmas(self.unet.model.model_sampling, "normal", steps, is_sdxl=getattr(self.model, "is_sdxl", False))

        return sigmas.to(self.unet.load_device)


def build_constructor(sampler_name):
    def constructor(model):
        return AlterSampler(model, sampler_name)
    return constructor

samplers_data_alter = [
    sd_samplers_common.SamplerData('DDPM', build_constructor(sampler_name='ddpm'), ['ddpm'], {}),
    sd_samplers_common.SamplerData('HeunPP2', build_constructor(sampler_name='heunpp2'), ['heunpp2'], {}),
    sd_samplers_common.SamplerData('IPNDM', build_constructor(sampler_name='ipndm'), ['ipndm'], {}),
    sd_samplers_common.SamplerData('IPNDM_V', build_constructor(sampler_name='ipndm_v'), ['ipndm_v'], {}),
    sd_samplers_common.SamplerData('DEIS', build_constructor(sampler_name='deis'), ['deis'], {}),
    sd_samplers_common.SamplerData('Euler CFG++', build_constructor(sampler_name='euler_cfg_pp'), ['euler_cfg_pp'], {}),
    sd_samplers_common.SamplerData('Euler Ancestral CFG++', build_constructor(sampler_name='euler_ancestral_cfg_pp'), ['euler_ancestral_cfg_pp'], {}),
    sd_samplers_common.SamplerData('DPM++ 2S Ancestral CFG++', build_constructor(sampler_name='dpmpp_2s_ancestral_cfg_pp'), ['dpmpp_2s_ancestral_cfg_pp'], {}),
    sd_samplers_common.SamplerData('DPM++ SDE CFG++', build_constructor(sampler_name='dpmpp_sde_cfg_pp'), ['dpmpp_sde_cfg_pp'], {}),
    sd_samplers_common.SamplerData('DPM++ 2M CFG++', build_constructor(sampler_name='dpmpp_2m_cfg_pp'), ['dpmpp_2m_cfg_pp'], {}),
    sd_samplers_common.SamplerData('ODE (Bosh3)', build_constructor(sampler_name='ode_bosh3'), ['ode_bosh3'], {}),
    sd_samplers_common.SamplerData('ODE (Fehlberg2)', build_constructor(sampler_name='ode_fehlberg2'), ['ode_fehlberg2'], {}),
    sd_samplers_common.SamplerData('ODE (Adaptive Heun)', build_constructor(sampler_name='ode_adaptive_heun'), ['ode_adaptive_heun'], {}),
    sd_samplers_common.SamplerData('ODE (Dopri5)', build_constructor(sampler_name='ode_dopri5'), ['ode_dopri5'], {}),
    sd_samplers_common.SamplerData('ODE Custom', build_constructor(sampler_name='ode_custom'), ['ode_custom'], {}),
    # sd_samplers_common.SamplerData('DPM++ 2M SDE CFG++', build_constructor(sampler_name='dpmpp_2m_sde_cfg_pp', scheduler_name='normal'), ['dpmpp_2m_sde_cfg_pp'], {}),
    # sd_samplers_common.SamplerData('DPM++ 3M SDE CFG++', build_constructor(sampler_name='dpmpp_3m_sde_cfg_pp', scheduler_name='normal'), ['dpmpp_3m_sde_cfg_pp'], {}),
    # sd_samplers_common.SamplerData('DDPM CFG++', build_constructor(sampler_name='ddpm_cfg_pp', scheduler_name='normal'), ['ddpm_cfg_pp'], {}),
    # sd_samplers_common.SamplerData('LCM CFG++', build_constructor(sampler_name='lcm_cfg_pp', scheduler_name='normal'), ['lcm_cfg_pp'], {}),
    # sd_samplers_common.SamplerData('HeunPP2 CFG++', build_constructor(sampler_name='heunpp2_cfg_pp', scheduler_name='normal'), ['heunpp2_cfg_pp'], {}),
    # sd_samplers_common.SamplerData('IPNDM CFG++', build_constructor(sampler_name='ipndm_cfg_pp', scheduler_name='normal'), ['ipndm_cfg_pp'], {}),
    # sd_samplers_common.SamplerData('IPNDM_V CFG++', build_constructor(sampler_name='ipndm_v_cfg_pp', scheduler_name='normal'), ['ipndm_v_cfg_pp'], {}),
    # sd_samplers_common.SamplerData('DEIS CFG++', build_constructor(sampler_name='deis_cfg_pp', scheduler_name='normal'), ['deis_cfg_pp'], {}),
    # sd_samplers_common.SamplerData('DDPM Karras', build_constructor(sampler_name='ddpm', scheduler_name='karras'), ['ddpm_karras'], {}),
    # sd_samplers_common.SamplerData('Euler AYS', build_constructor(sampler_name='euler', scheduler_name='ays'), ['euler_ays'], {}),
    # sd_samplers_common.SamplerData('Euler A Turbo', build_constructor(sampler_name='euler_ancestral', scheduler_name='turbo'), ['euler_ancestral_turbo'], {}),
    # sd_samplers_common.SamplerData('Euler A AYS', build_constructor(sampler_name='euler_ancestral', scheduler_name='ays'), ['euler_ancestral_ays'], {}),
    # sd_samplers_common.SamplerData('DPM++ 2M Turbo', build_constructor(sampler_name='dpmpp_2m', scheduler_name='turbo'), ['dpmpp_2m_turbo'], {}),
    # sd_samplers_common.SamplerData('DPM++ 2M AYS', build_constructor(sampler_name='dpmpp_2m', scheduler_name='ays'), ['dpmpp_2m_ays'], {}),
    # sd_samplers_common.SamplerData('DPM++ 2M SDE Turbo', build_constructor(sampler_name='dpmpp_2m_sde', scheduler_name='turbo'), ['dpmpp_2m_sde_turbo'], {}),
    # sd_samplers_common.SamplerData('DPM++ 2M SDE AYS', build_constructor(sampler_name='dpmpp_2m_sde', scheduler_name='ays'), ['dpmpp_2m_sde_ays'], {}),
    # sd_samplers_common.SamplerData('LCM Karras', build_constructor(sampler_name='lcm', scheduler_name='karras'), ['lcm_karras'], {}),
    # sd_samplers_common.SamplerData('Euler SGMUniform', build_constructor(sampler_name='euler', scheduler_name='sgm_uniform'), ['euler_sgm_uniform'], {}),
    # sd_samplers_common.SamplerData('Euler A SGMUniform', build_constructor(sampler_name='euler_ancestral', scheduler_name='sgm_uniform'), ['euler_ancestral_sgm_uniform'], {}),
    # sd_samplers_common.SamplerData('DPM++ 2M SGMUniform', build_constructor(sampler_name='dpmpp_2m', scheduler_name='sgm_uniform'), ['dpmpp_2m_sgm_uniform'], {}),
    # sd_samplers_common.SamplerData('DPM++ 2M SDE SGMUniform', build_constructor(sampler_name='dpmpp_2m_sde', scheduler_name='sgm_uniform'), ['dpmpp_2m_sde_sgm_uniform'], {}),
]<|MERGE_RESOLUTION|>--- conflicted
+++ resolved
@@ -39,7 +39,7 @@
             'ode_fehlberg2': self.sample_ode_fehlberg2,
             'ode_adaptive_heun': self.sample_ode_adaptive_heun,
             'ode_dopri5': self.sample_ode_dopri5,
-<<<<<<< HEAD
+            'ode_custom':self.sample_ode_custom,
             # 'dpmpp_2m_sde_cfg_pp': k_diffusion_sampling.sample_dpmpp_2m_sde_cfg_pp,
             # 'dpmpp_3m_sde_cfg_pp': k_diffusion_sampling.sample_dpmpp_3m_sde_cfg_pp,
             # 'ddpm_cfg_pp': k_diffusion_sampling.sample_ddpm_cfg_pp,
@@ -48,9 +48,6 @@
             # 'ipndm_cfg_pp': k_diffusion_sampling.sample_ipndm_cfg_pp,
             # 'ipndm_v_cfg_pp': k_diffusion_sampling.sample_ipndm_v_cfg_pp,
             # 'deis_cfg_pp': k_diffusion_sampling.sample_deis_cfg_pp,
-=======
-            'ode_custom':self.sample_ode_custom,
->>>>>>> 332a1c38
         }
         
         sampler_function = sampler_functions.get(sampler_name)
