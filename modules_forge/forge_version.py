--- conflicted
+++ resolved
@@ -1,5 +1 @@
-<<<<<<< HEAD
-version = '1.0.0dev-v1.10.1RC'
-=======
-version = '1.0.1-v1.10.1RC'
->>>>>>> b5cbd22b
+version = '1.0.1dev-v1.10.1RC'