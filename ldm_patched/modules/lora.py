--- conflicted
+++ resolved
@@ -1,256 +1,253 @@
-# 1st edit by https://github.com/comfyanonymous/ComfyUI
-# 2nd edit by Forge Official
-
-
-import ldm_patched.modules.utils
-
-LORA_CLIP_MAP = {
-    "mlp.fc1": "mlp_fc1",
-    "mlp.fc2": "mlp_fc2",
-    "self_attn.k_proj": "self_attn_k_proj",
-    "self_attn.q_proj": "self_attn_q_proj",
-    "self_attn.v_proj": "self_attn_v_proj",
-    "self_attn.out_proj": "self_attn_out_proj",
-}
-
-
-def load_lora(lora, to_load):
-    patch_dict = {}
-    loaded_keys = set()
-    for x in to_load:
-        alpha_name = "{}.alpha".format(x)
-        alpha = None
-        if alpha_name in lora.keys():
-            alpha = lora[alpha_name].item()
-            loaded_keys.add(alpha_name)
-
-        dora_scale_name = "{}.dora_scale".format(x)
-        dora_scale = None
-        if dora_scale_name in lora.keys():
-            dora_scale = lora[dora_scale_name]
-            loaded_keys.add(dora_scale_name)
-
-        regular_lora = "{}.lora_up.weight".format(x)
-        diffusers_lora = "{}_lora.up.weight".format(x)
-        transformers_lora = "{}.lora_linear_layer.up.weight".format(x)
-        A_name = None
-
-        if regular_lora in lora.keys():
-            A_name = regular_lora
-            B_name = "{}.lora_down.weight".format(x)
-            mid_name = "{}.lora_mid.weight".format(x)
-        elif diffusers_lora in lora.keys():
-            A_name = diffusers_lora
-            B_name = "{}_lora.down.weight".format(x)
-            mid_name = None
-        elif transformers_lora in lora.keys():
-            A_name = transformers_lora
-            B_name ="{}.lora_linear_layer.down.weight".format(x)
-            mid_name = None
-
-        if A_name is not None:
-            mid = None
-            if mid_name is not None and mid_name in lora.keys():
-                mid = lora[mid_name]
-                loaded_keys.add(mid_name)
-            patch_dict[to_load[x]] = ("lora", (lora[A_name], lora[B_name], alpha, mid, dora_scale))
-            loaded_keys.add(A_name)
-            loaded_keys.add(B_name)
-
-
-        ######## loha
-        hada_w1_a_name = "{}.hada_w1_a".format(x)
-        hada_w1_b_name = "{}.hada_w1_b".format(x)
-        hada_w2_a_name = "{}.hada_w2_a".format(x)
-        hada_w2_b_name = "{}.hada_w2_b".format(x)
-        hada_t1_name = "{}.hada_t1".format(x)
-        hada_t2_name = "{}.hada_t2".format(x)
-        if hada_w1_a_name in lora.keys():
-            hada_t1 = None
-            hada_t2 = None
-            if hada_t1_name in lora.keys():
-                hada_t1 = lora[hada_t1_name]
-                hada_t2 = lora[hada_t2_name]
-                loaded_keys.add(hada_t1_name)
-                loaded_keys.add(hada_t2_name)
-
-            patch_dict[to_load[x]] = ("loha", (lora[hada_w1_a_name], lora[hada_w1_b_name], alpha, lora[hada_w2_a_name], lora[hada_w2_b_name], hada_t1, hada_t2, dora_scale))
-            loaded_keys.add(hada_w1_a_name)
-            loaded_keys.add(hada_w1_b_name)
-            loaded_keys.add(hada_w2_a_name)
-            loaded_keys.add(hada_w2_b_name)
-
-
-        ######## lokr
-        lokr_w1_name = "{}.lokr_w1".format(x)
-        lokr_w2_name = "{}.lokr_w2".format(x)
-        lokr_w1_a_name = "{}.lokr_w1_a".format(x)
-        lokr_w1_b_name = "{}.lokr_w1_b".format(x)
-        lokr_t2_name = "{}.lokr_t2".format(x)
-        lokr_w2_a_name = "{}.lokr_w2_a".format(x)
-        lokr_w2_b_name = "{}.lokr_w2_b".format(x)
-
-        lokr_w1 = None
-        if lokr_w1_name in lora.keys():
-            lokr_w1 = lora[lokr_w1_name]
-            loaded_keys.add(lokr_w1_name)
-
-        lokr_w2 = None
-        if lokr_w2_name in lora.keys():
-            lokr_w2 = lora[lokr_w2_name]
-            loaded_keys.add(lokr_w2_name)
-
-        lokr_w1_a = None
-        if lokr_w1_a_name in lora.keys():
-            lokr_w1_a = lora[lokr_w1_a_name]
-            loaded_keys.add(lokr_w1_a_name)
-
-        lokr_w1_b = None
-        if lokr_w1_b_name in lora.keys():
-            lokr_w1_b = lora[lokr_w1_b_name]
-            loaded_keys.add(lokr_w1_b_name)
-
-        lokr_w2_a = None
-        if lokr_w2_a_name in lora.keys():
-            lokr_w2_a = lora[lokr_w2_a_name]
-            loaded_keys.add(lokr_w2_a_name)
-
-        lokr_w2_b = None
-        if lokr_w2_b_name in lora.keys():
-            lokr_w2_b = lora[lokr_w2_b_name]
-            loaded_keys.add(lokr_w2_b_name)
-
-        lokr_t2 = None
-        if lokr_t2_name in lora.keys():
-            lokr_t2 = lora[lokr_t2_name]
-            loaded_keys.add(lokr_t2_name)
-
-        if (lokr_w1 is not None) or (lokr_w2 is not None) or (lokr_w1_a is not None) or (lokr_w2_a is not None):
-            patch_dict[to_load[x]] = ("lokr", (lokr_w1, lokr_w2, alpha, lokr_w1_a, lokr_w1_b, lokr_w2_a, lokr_w2_b, lokr_t2, dora_scale))
-
-        #glora
-        a1_name = "{}.a1.weight".format(x)
-        a2_name = "{}.a2.weight".format(x)
-        b1_name = "{}.b1.weight".format(x)
-        b2_name = "{}.b2.weight".format(x)
-        if a1_name in lora:
-            patch_dict[to_load[x]] = ("glora", (lora[a1_name], lora[a2_name], lora[b1_name], lora[b2_name], alpha, dora_scale))
-            loaded_keys.add(a1_name)
-            loaded_keys.add(a2_name)
-            loaded_keys.add(b1_name)
-            loaded_keys.add(b2_name)
-
-        w_norm_name = "{}.w_norm".format(x)
-        b_norm_name = "{}.b_norm".format(x)
-        w_norm = lora.get(w_norm_name, None)
-        b_norm = lora.get(b_norm_name, None)
-
-        if w_norm is not None:
-            loaded_keys.add(w_norm_name)
-            patch_dict[to_load[x]] = ("diff", (w_norm,))
-            if b_norm is not None:
-                loaded_keys.add(b_norm_name)
-                patch_dict["{}.bias".format(to_load[x][:-len(".weight")])] = ("diff", (b_norm,))
-
-        diff_name = "{}.diff".format(x)
-        diff_weight = lora.get(diff_name, None)
-        if diff_weight is not None:
-            patch_dict[to_load[x]] = ("diff", (diff_weight,))
-            loaded_keys.add(diff_name)
-
-        diff_bias_name = "{}.diff_b".format(x)
-        diff_bias = lora.get(diff_bias_name, None)
-        if diff_bias is not None:
-            patch_dict["{}.bias".format(to_load[x][:-len(".weight")])] = ("diff", (diff_bias,))
-            loaded_keys.add(diff_bias_name)
-
-    remaining_dict = {x: y for x, y in lora.items() if x not in loaded_keys}
-    return patch_dict, remaining_dict
-
-def model_lora_keys_clip(model, key_map={}):
-    sdk = model.state_dict().keys()
-
-    text_model_lora_key = "lora_te_text_model_encoder_layers_{}_{}"
-    clip_l_present = False
-    for b in range(32): #TODO: clean up
-        for c in LORA_CLIP_MAP:
-            k = "clip_h.transformer.text_model.encoder.layers.{}.{}.weight".format(b, c)
-            if k in sdk:
-                lora_key = text_model_lora_key.format(b, LORA_CLIP_MAP[c])
-                key_map[lora_key] = k
-                lora_key = "lora_te1_text_model_encoder_layers_{}_{}".format(b, LORA_CLIP_MAP[c])
-                key_map[lora_key] = k
-                lora_key = "text_encoder.text_model.encoder.layers.{}.{}".format(b, c) #diffusers lora
-                key_map[lora_key] = k
-
-            k = "clip_l.transformer.text_model.encoder.layers.{}.{}.weight".format(b, c)
-            if k in sdk:
-                lora_key = text_model_lora_key.format(b, LORA_CLIP_MAP[c])
-                key_map[lora_key] = k
-                lora_key = "lora_te1_text_model_encoder_layers_{}_{}".format(b, LORA_CLIP_MAP[c]) #SDXL base
-                key_map[lora_key] = k
-                clip_l_present = True
-                lora_key = "text_encoder.text_model.encoder.layers.{}.{}".format(b, c) #diffusers lora
-                key_map[lora_key] = k
-
-            k = "clip_g.transformer.text_model.encoder.layers.{}.{}.weight".format(b, c)
-            if k in sdk:
-                if clip_l_present:
-                    lora_key = "lora_te2_text_model_encoder_layers_{}_{}".format(b, LORA_CLIP_MAP[c]) #SDXL base
-                    key_map[lora_key] = k
-                    lora_key = "text_encoder_2.text_model.encoder.layers.{}.{}".format(b, c) #diffusers lora
-                    key_map[lora_key] = k
-                else:
-                    lora_key = "lora_te_text_model_encoder_layers_{}_{}".format(b, LORA_CLIP_MAP[c]) #TODO: test if this is correct for SDXL-Refiner
-                    key_map[lora_key] = k
-                    lora_key = "text_encoder.text_model.encoder.layers.{}.{}".format(b, c) #diffusers lora
-                    key_map[lora_key] = k
-                    lora_key = "lora_prior_te_text_model_encoder_layers_{}_{}".format(b, LORA_CLIP_MAP[c]) #cascade lora: TODO put lora key prefix in the model config
-                    key_map[lora_key] = k
-
-    k = "clip_g.transformer.text_projection.weight"
-    if k in sdk:
-        key_map["lora_prior_te_text_projection"] = k #cascade lora
-        # key_map["text_encoder.text_projection"] = k #TODO: check if other lora have the text_projection too
-        # key_map["lora_te_text_projection"] = k
-
-    return key_map
-
-def model_lora_keys_unet(model, key_map={}):
-    sdk = model.state_dict().keys()
-
-    for k in sdk:
-        if k.startswith("diffusion_model.") and k.endswith(".weight"):
-            key_lora = k[len("diffusion_model."):-len(".weight")].replace(".", "_")
-            key_map["lora_unet_{}".format(key_lora)] = k
-            key_map["lora_prior_unet_{}".format(key_lora)] = k #cascade lora: TODO put lora key prefix in the model config
-
-    diffusers_keys = ldm_patched.modules.utils.unet_to_diffusers(model.model_config.unet_config)
-    for k in diffusers_keys:
-        if k.endswith(".weight"):
-            unet_key = "diffusion_model.{}".format(diffusers_keys[k])
-            key_lora = k[:-len(".weight")].replace(".", "_")
-            key_map["lora_unet_{}".format(key_lora)] = unet_key
-
-            diffusers_lora_prefix = ["", "unet."]
-            for p in diffusers_lora_prefix:
-                diffusers_lora_key = "{}{}".format(p, k[:-len(".weight")].replace(".to_", ".processor.to_"))
-                if diffusers_lora_key.endswith(".to_out.0"):
-                    diffusers_lora_key = diffusers_lora_key[:-2]
-                key_map[diffusers_lora_key] = unet_key
-<<<<<<< HEAD
-
-    # if isinstance(model, ldm_patched.modules.model_base.SD3): #Diffusers lora SD3, WIP?
-    #     for i in range(model.model_config.unet_config.get("depth", 0)):
-    #         k = "transformer.transformer_blocks.{}.attn.".format(i)
-    #         qkv = "diffusion_model.joint_blocks.{}.x_block.attn.qkv.weight".format(i)
-    #         proj = "diffusion_model.joint_blocks.{}.x_block.attn.proj.weight".format(i)
-    #         if qkv in sd:
-    #             offset = sd[qkv].shape[0] // 3
-    #             key_map["{}to_q".format(k)] = (qkv, (0, 0, offset))
-    #             key_map["{}to_k".format(k)] = (qkv, (0, offset, offset))
-    #             key_map["{}to_v".format(k)] = (qkv, (0, offset * 2, offset))
-    #             key_map["{}to_out.0".format(k)] = proj
-=======
->>>>>>> b69c55b5
-    return key_map
+# 1st edit by https://github.com/comfyanonymous/ComfyUI
+# 2nd edit by Forge Official
+
+
+import ldm_patched.modules.utils
+
+LORA_CLIP_MAP = {
+    "mlp.fc1": "mlp_fc1",
+    "mlp.fc2": "mlp_fc2",
+    "self_attn.k_proj": "self_attn_k_proj",
+    "self_attn.q_proj": "self_attn_q_proj",
+    "self_attn.v_proj": "self_attn_v_proj",
+    "self_attn.out_proj": "self_attn_out_proj",
+}
+
+
+def load_lora(lora, to_load):
+    patch_dict = {}
+    loaded_keys = set()
+    for x in to_load:
+        alpha_name = "{}.alpha".format(x)
+        alpha = None
+        if alpha_name in lora.keys():
+            alpha = lora[alpha_name].item()
+            loaded_keys.add(alpha_name)
+
+        dora_scale_name = "{}.dora_scale".format(x)
+        dora_scale = None
+        if dora_scale_name in lora.keys():
+            dora_scale = lora[dora_scale_name]
+            loaded_keys.add(dora_scale_name)
+
+        regular_lora = "{}.lora_up.weight".format(x)
+        diffusers_lora = "{}_lora.up.weight".format(x)
+        transformers_lora = "{}.lora_linear_layer.up.weight".format(x)
+        A_name = None
+
+        if regular_lora in lora.keys():
+            A_name = regular_lora
+            B_name = "{}.lora_down.weight".format(x)
+            mid_name = "{}.lora_mid.weight".format(x)
+        elif diffusers_lora in lora.keys():
+            A_name = diffusers_lora
+            B_name = "{}_lora.down.weight".format(x)
+            mid_name = None
+        elif transformers_lora in lora.keys():
+            A_name = transformers_lora
+            B_name ="{}.lora_linear_layer.down.weight".format(x)
+            mid_name = None
+
+        if A_name is not None:
+            mid = None
+            if mid_name is not None and mid_name in lora.keys():
+                mid = lora[mid_name]
+                loaded_keys.add(mid_name)
+            patch_dict[to_load[x]] = ("lora", (lora[A_name], lora[B_name], alpha, mid, dora_scale))
+            loaded_keys.add(A_name)
+            loaded_keys.add(B_name)
+
+
+        ######## loha
+        hada_w1_a_name = "{}.hada_w1_a".format(x)
+        hada_w1_b_name = "{}.hada_w1_b".format(x)
+        hada_w2_a_name = "{}.hada_w2_a".format(x)
+        hada_w2_b_name = "{}.hada_w2_b".format(x)
+        hada_t1_name = "{}.hada_t1".format(x)
+        hada_t2_name = "{}.hada_t2".format(x)
+        if hada_w1_a_name in lora.keys():
+            hada_t1 = None
+            hada_t2 = None
+            if hada_t1_name in lora.keys():
+                hada_t1 = lora[hada_t1_name]
+                hada_t2 = lora[hada_t2_name]
+                loaded_keys.add(hada_t1_name)
+                loaded_keys.add(hada_t2_name)
+
+            patch_dict[to_load[x]] = ("loha", (lora[hada_w1_a_name], lora[hada_w1_b_name], alpha, lora[hada_w2_a_name], lora[hada_w2_b_name], hada_t1, hada_t2, dora_scale))
+            loaded_keys.add(hada_w1_a_name)
+            loaded_keys.add(hada_w1_b_name)
+            loaded_keys.add(hada_w2_a_name)
+            loaded_keys.add(hada_w2_b_name)
+
+
+        ######## lokr
+        lokr_w1_name = "{}.lokr_w1".format(x)
+        lokr_w2_name = "{}.lokr_w2".format(x)
+        lokr_w1_a_name = "{}.lokr_w1_a".format(x)
+        lokr_w1_b_name = "{}.lokr_w1_b".format(x)
+        lokr_t2_name = "{}.lokr_t2".format(x)
+        lokr_w2_a_name = "{}.lokr_w2_a".format(x)
+        lokr_w2_b_name = "{}.lokr_w2_b".format(x)
+
+        lokr_w1 = None
+        if lokr_w1_name in lora.keys():
+            lokr_w1 = lora[lokr_w1_name]
+            loaded_keys.add(lokr_w1_name)
+
+        lokr_w2 = None
+        if lokr_w2_name in lora.keys():
+            lokr_w2 = lora[lokr_w2_name]
+            loaded_keys.add(lokr_w2_name)
+
+        lokr_w1_a = None
+        if lokr_w1_a_name in lora.keys():
+            lokr_w1_a = lora[lokr_w1_a_name]
+            loaded_keys.add(lokr_w1_a_name)
+
+        lokr_w1_b = None
+        if lokr_w1_b_name in lora.keys():
+            lokr_w1_b = lora[lokr_w1_b_name]
+            loaded_keys.add(lokr_w1_b_name)
+
+        lokr_w2_a = None
+        if lokr_w2_a_name in lora.keys():
+            lokr_w2_a = lora[lokr_w2_a_name]
+            loaded_keys.add(lokr_w2_a_name)
+
+        lokr_w2_b = None
+        if lokr_w2_b_name in lora.keys():
+            lokr_w2_b = lora[lokr_w2_b_name]
+            loaded_keys.add(lokr_w2_b_name)
+
+        lokr_t2 = None
+        if lokr_t2_name in lora.keys():
+            lokr_t2 = lora[lokr_t2_name]
+            loaded_keys.add(lokr_t2_name)
+
+        if (lokr_w1 is not None) or (lokr_w2 is not None) or (lokr_w1_a is not None) or (lokr_w2_a is not None):
+            patch_dict[to_load[x]] = ("lokr", (lokr_w1, lokr_w2, alpha, lokr_w1_a, lokr_w1_b, lokr_w2_a, lokr_w2_b, lokr_t2, dora_scale))
+
+        #glora
+        a1_name = "{}.a1.weight".format(x)
+        a2_name = "{}.a2.weight".format(x)
+        b1_name = "{}.b1.weight".format(x)
+        b2_name = "{}.b2.weight".format(x)
+        if a1_name in lora:
+            patch_dict[to_load[x]] = ("glora", (lora[a1_name], lora[a2_name], lora[b1_name], lora[b2_name], alpha, dora_scale))
+            loaded_keys.add(a1_name)
+            loaded_keys.add(a2_name)
+            loaded_keys.add(b1_name)
+            loaded_keys.add(b2_name)
+
+        w_norm_name = "{}.w_norm".format(x)
+        b_norm_name = "{}.b_norm".format(x)
+        w_norm = lora.get(w_norm_name, None)
+        b_norm = lora.get(b_norm_name, None)
+
+        if w_norm is not None:
+            loaded_keys.add(w_norm_name)
+            patch_dict[to_load[x]] = ("diff", (w_norm,))
+            if b_norm is not None:
+                loaded_keys.add(b_norm_name)
+                patch_dict["{}.bias".format(to_load[x][:-len(".weight")])] = ("diff", (b_norm,))
+
+        diff_name = "{}.diff".format(x)
+        diff_weight = lora.get(diff_name, None)
+        if diff_weight is not None:
+            patch_dict[to_load[x]] = ("diff", (diff_weight,))
+            loaded_keys.add(diff_name)
+
+        diff_bias_name = "{}.diff_b".format(x)
+        diff_bias = lora.get(diff_bias_name, None)
+        if diff_bias is not None:
+            patch_dict["{}.bias".format(to_load[x][:-len(".weight")])] = ("diff", (diff_bias,))
+            loaded_keys.add(diff_bias_name)
+
+    remaining_dict = {x: y for x, y in lora.items() if x not in loaded_keys}
+    return patch_dict, remaining_dict
+
+def model_lora_keys_clip(model, key_map={}):
+    sdk = model.state_dict().keys()
+
+    text_model_lora_key = "lora_te_text_model_encoder_layers_{}_{}"
+    clip_l_present = False
+    for b in range(32): #TODO: clean up
+        for c in LORA_CLIP_MAP:
+            k = "clip_h.transformer.text_model.encoder.layers.{}.{}.weight".format(b, c)
+            if k in sdk:
+                lora_key = text_model_lora_key.format(b, LORA_CLIP_MAP[c])
+                key_map[lora_key] = k
+                lora_key = "lora_te1_text_model_encoder_layers_{}_{}".format(b, LORA_CLIP_MAP[c])
+                key_map[lora_key] = k
+                lora_key = "text_encoder.text_model.encoder.layers.{}.{}".format(b, c) #diffusers lora
+                key_map[lora_key] = k
+
+            k = "clip_l.transformer.text_model.encoder.layers.{}.{}.weight".format(b, c)
+            if k in sdk:
+                lora_key = text_model_lora_key.format(b, LORA_CLIP_MAP[c])
+                key_map[lora_key] = k
+                lora_key = "lora_te1_text_model_encoder_layers_{}_{}".format(b, LORA_CLIP_MAP[c]) #SDXL base
+                key_map[lora_key] = k
+                clip_l_present = True
+                lora_key = "text_encoder.text_model.encoder.layers.{}.{}".format(b, c) #diffusers lora
+                key_map[lora_key] = k
+
+            k = "clip_g.transformer.text_model.encoder.layers.{}.{}.weight".format(b, c)
+            if k in sdk:
+                if clip_l_present:
+                    lora_key = "lora_te2_text_model_encoder_layers_{}_{}".format(b, LORA_CLIP_MAP[c]) #SDXL base
+                    key_map[lora_key] = k
+                    lora_key = "text_encoder_2.text_model.encoder.layers.{}.{}".format(b, c) #diffusers lora
+                    key_map[lora_key] = k
+                else:
+                    lora_key = "lora_te_text_model_encoder_layers_{}_{}".format(b, LORA_CLIP_MAP[c]) #TODO: test if this is correct for SDXL-Refiner
+                    key_map[lora_key] = k
+                    lora_key = "text_encoder.text_model.encoder.layers.{}.{}".format(b, c) #diffusers lora
+                    key_map[lora_key] = k
+                    lora_key = "lora_prior_te_text_model_encoder_layers_{}_{}".format(b, LORA_CLIP_MAP[c]) #cascade lora: TODO put lora key prefix in the model config
+                    key_map[lora_key] = k
+
+    k = "clip_g.transformer.text_projection.weight"
+    if k in sdk:
+        key_map["lora_prior_te_text_projection"] = k #cascade lora
+        # key_map["text_encoder.text_projection"] = k #TODO: check if other lora have the text_projection too
+        # key_map["lora_te_text_projection"] = k
+
+    return key_map
+
+def model_lora_keys_unet(model, key_map={}):
+    sdk = model.state_dict().keys()
+
+    for k in sdk:
+        if k.startswith("diffusion_model.") and k.endswith(".weight"):
+            key_lora = k[len("diffusion_model."):-len(".weight")].replace(".", "_")
+            key_map["lora_unet_{}".format(key_lora)] = k
+            key_map["lora_prior_unet_{}".format(key_lora)] = k #cascade lora: TODO put lora key prefix in the model config
+
+    diffusers_keys = ldm_patched.modules.utils.unet_to_diffusers(model.model_config.unet_config)
+    for k in diffusers_keys:
+        if k.endswith(".weight"):
+            unet_key = "diffusion_model.{}".format(diffusers_keys[k])
+            key_lora = k[:-len(".weight")].replace(".", "_")
+            key_map["lora_unet_{}".format(key_lora)] = unet_key
+
+            diffusers_lora_prefix = ["", "unet."]
+            for p in diffusers_lora_prefix:
+                diffusers_lora_key = "{}{}".format(p, k[:-len(".weight")].replace(".to_", ".processor.to_"))
+                if diffusers_lora_key.endswith(".to_out.0"):
+                    diffusers_lora_key = diffusers_lora_key[:-2]
+                key_map[diffusers_lora_key] = unet_key
+
+    # if isinstance(model, ldm_patched.modules.model_base.SD3): #Diffusers lora SD3, WIP?
+    #     for i in range(model.model_config.unet_config.get("depth", 0)):
+    #         k = "transformer.transformer_blocks.{}.attn.".format(i)
+    #         qkv = "diffusion_model.joint_blocks.{}.x_block.attn.qkv.weight".format(i)
+    #         proj = "diffusion_model.joint_blocks.{}.x_block.attn.proj.weight".format(i)
+    #         if qkv in sd:
+    #             offset = sd[qkv].shape[0] // 3
+    #             key_map["{}to_q".format(k)] = (qkv, (0, 0, offset))
+    #             key_map["{}to_k".format(k)] = (qkv, (0, offset, offset))
+    #             key_map["{}to_v".format(k)] = (qkv, (0, offset * 2, offset))
+    #             key_map["{}to_out.0".format(k)] = proj
+    return key_map