# 1st edit by https://github.com/comfyanonymous/ComfyUI
# 2nd edit by Forge Official


from ldm_patched.k_diffusion import sampling as k_diffusion_sampling
from ldm_patched.unipc import uni_pc
import torch
import collections
from ldm_patched.modules import model_management
import math
<<<<<<< HEAD
import logging
import ldm_patched.modules.sampler_helpers
=======
import numpy as np
from scipy import stats

from modules import shared
>>>>>>> 6021b914

def get_area_and_mult(conds, x_in, timestep_in):
    dims = tuple(x_in.shape[2:])
    area = None
    strength = 1.0

    if 'timestep_start' in conds:
        timestep_start = conds['timestep_start']
        if timestep_in[0] > timestep_start:
            return None
    if 'timestep_end' in conds:
        timestep_end = conds['timestep_end']
        if timestep_in[0] < timestep_end:
            return None
    if 'area' in conds:
        area = list(conds['area'])
    if 'strength' in conds:
        strength = conds['strength']

    input_x = x_in
    if area is not None:
        for i in range(len(dims)):
            area[i] = min(input_x.shape[i + 2] - area[len(dims) + i], area[i])
            input_x = input_x.narrow(i + 2, area[len(dims) + i], area[i])

    if 'mask' in conds:
        # Scale the mask to the size of the input
        # The mask should have been resized as we began the sampling process
        mask_strength = 1.0
        if "mask_strength" in conds:
            mask_strength = conds["mask_strength"]
        mask = conds['mask']
        assert(mask.shape[1:] == x_in.shape[2:])

        mask = mask[:input_x.shape[0]]
        if area is not None:
            for i in range(len(dims)):
                mask = mask.narrow(i + 1, area[len(dims) + i], area[i])

        mask = mask * mask_strength
        mask = mask.unsqueeze(1).repeat(input_x.shape[0] // mask.shape[0], input_x.shape[1], 1, 1)
    else:
        mask = torch.ones_like(input_x)
    mult = mask * strength

    if 'mask' not in conds and area is not None:
        rr = 8
        for i in range(len(dims)):
            if area[len(dims) + i] != 0:
                for t in range(rr):
                    m = mult.narrow(i + 2, t, 1)
                    m *= ((1.0/rr) * (t + 1))
            if (area[i] + area[len(dims) + i]) < x_in.shape[i + 2]:
                for t in range(rr):
                    m = mult.narrow(i + 2, area[i] - 1 - t, 1)
                    m *= ((1.0/rr) * (t + 1))

    conditioning = {}
    model_conds = conds["model_conds"]
    for c in model_conds:
        conditioning[c] = model_conds[c].process_cond(batch_size=x_in.shape[0], device=x_in.device, area=area)

    control = conds.get('control', None)

    patches = None
    if 'gligen' in conds:
        gligen = conds['gligen']
        patches = {}
        gligen_type = gligen[0]
        gligen_model = gligen[1]
        if gligen_type == "position":
            gligen_patch = gligen_model.model.set_position(input_x.shape, gligen[2], input_x.device)
        else:
            gligen_patch = gligen_model.model.set_empty(input_x.shape, input_x.device)

        patches['middle_patch'] = [gligen_patch]

    cond_obj = collections.namedtuple('cond_obj', ['input_x', 'mult', 'conditioning', 'area', 'control', 'patches'])
    return cond_obj(input_x, mult, conditioning, area, control, patches)

def cond_equal_size(c1, c2):
    if c1 is c2:
        return True
    if c1.keys() != c2.keys():
        return False
    for k in c1:
        if not c1[k].can_concat(c2[k]):
            return False
    return True

def can_concat_cond(c1, c2):
    if c1.input_x.shape != c2.input_x.shape:
        return False

    def objects_concatable(obj1, obj2):
        if (obj1 is None) != (obj2 is None):
            return False
        if obj1 is not None:
            if obj1 is not obj2:
                return False
        return True

    if not objects_concatable(c1.control, c2.control):
        return False

    if not objects_concatable(c1.patches, c2.patches):
        return False

    return cond_equal_size(c1.conditioning, c2.conditioning)

def cond_cat(c_list):
    c_crossattn = []
    c_concat = []
    c_adm = []
    crossattn_max_len = 0

    temp = {}
    for x in c_list:
        for k in x:
            cur = temp.get(k, [])
            cur.append(x[k])
            temp[k] = cur

    out = {}
    for k in temp:
        conds = temp[k]
        out[k] = conds[0].concat(conds[1:])

    return out

def calc_cond_batch(model, conds, x_in, timestep, model_options):
    out_conds = []
    out_counts = []
    to_run = []

    for i in range(len(conds)):
        out_conds.append(torch.zeros_like(x_in))
        out_counts.append(torch.ones_like(x_in) * 1e-37)

        cond = conds[i]
        if cond is not None:
            for x in cond:
                p = get_area_and_mult(x, x_in, timestep)
                if p is None:
                    continue

                to_run += [(p, i)]

    while len(to_run) > 0:
        first = to_run[0]
        first_shape = first[0][0].shape
        to_batch_temp = []
        for x in range(len(to_run)):
            if can_concat_cond(to_run[x][0], first[0]):
                to_batch_temp += [x]

        to_batch_temp.reverse()
        to_batch = to_batch_temp[:1]

        free_memory = model_management.get_free_memory(x_in.device)
        for i in range(1, len(to_batch_temp) + 1):
            batch_amount = to_batch_temp[:len(to_batch_temp)//i]
            input_shape = [len(batch_amount) * first_shape[0]] + list(first_shape)[1:]
            if model.memory_required(input_shape) < free_memory:
                to_batch = batch_amount
                break

        input_x = []
        mult = []
        c = []
        cond_or_uncond = []
        area = []
        control = None
        patches = None
        for x in to_batch:
            o = to_run.pop(x)
            p = o[0]
            input_x.append(p.input_x)
            mult.append(p.mult)
            c.append(p.conditioning)
            area.append(p.area)
            cond_or_uncond.append(o[1])
            control = p.control
            patches = p.patches

        batch_chunks = len(cond_or_uncond)
        input_x = torch.cat(input_x)
        c = cond_cat(c)
        timestep_ = torch.cat([timestep] * batch_chunks)

        if control is not None:
            c['control'] = control.get_control(input_x, timestep_, c, len(cond_or_uncond))

        transformer_options = {}
        if 'transformer_options' in model_options:
            transformer_options = model_options['transformer_options'].copy()

        if patches is not None:
            if "patches" in transformer_options:
                cur_patches = transformer_options["patches"].copy()
                for p in patches:
                    if p in cur_patches:
                        cur_patches[p] = cur_patches[p] + patches[p]
                    else:
                        cur_patches[p] = patches[p]
                transformer_options["patches"] = cur_patches
            else:
                transformer_options["patches"] = patches

        transformer_options["cond_or_uncond"] = cond_or_uncond[:]
        transformer_options["sigmas"] = timestep

        c['transformer_options'] = transformer_options

        if 'model_function_wrapper' in model_options:
            output = model_options['model_function_wrapper'](model.apply_model, {"input": input_x, "timestep": timestep_, "c": c, "cond_or_uncond": cond_or_uncond}).chunk(batch_chunks)
        else:
            output = model.apply_model(input_x, timestep_, **c).chunk(batch_chunks)

        for o in range(batch_chunks):
            cond_index = cond_or_uncond[o]
            a = area[o]
            if a is None:
                out_conds[cond_index] += output[o] * mult[o]
                out_counts[cond_index] += mult[o]
            else:
                out_c = out_conds[cond_index]
                out_cts = out_counts[cond_index]
                dims = len(a) // 2
                for i in range(dims):
                    out_c = out_c.narrow(i + 2, a[i + dims], a[i])
                    out_cts = out_cts.narrow(i + 2, a[i + dims], a[i])
                out_c += output[o] * mult[o]
                out_cts += mult[o]

    for i in range(len(out_conds)):
        out_conds[i] /= out_counts[i]

    return out_conds

def calc_cond_uncond_batch(model, cond, uncond, x_in, timestep, model_options): #TODO: remove
    logging.warning("WARNING: The ldm_patched.modules.samplers.calc_cond_uncond_batch function is deprecated please use the calc_cond_batch one instead.")
    return tuple(calc_cond_batch(model, [cond, uncond], x_in, timestep, model_options))

def cfg_function(model, cond_pred, uncond_pred, cond_scale, x, timestep, model_options={}, cond=None, uncond=None):
    if "sampler_cfg_function" in model_options:
        args = {"cond": x - cond_pred, "uncond": x - uncond_pred, "cond_scale": cond_scale, "timestep": timestep, "input": x, "sigma": timestep,
                "cond_denoised": cond_pred, "uncond_denoised": uncond_pred, "model": model, "model_options": model_options}
        cfg_result = x - model_options["sampler_cfg_function"](args)
    else:
        cfg_result = uncond_pred + (cond_pred - uncond_pred) * cond_scale

    for fn in model_options.get("sampler_post_cfg_function", []):
        args = {"denoised": cfg_result, "cond": cond, "uncond": uncond, "model": model, "uncond_denoised": uncond_pred, "cond_denoised": cond_pred,
                "sigma": timestep, "model_options": model_options, "input": x}
        cfg_result = fn(args)

    return cfg_result

#The main sampling function shared by all the samplers
#Returns denoised
def sampling_function(model, x, timestep, uncond, cond, cond_scale, model_options={}, seed=None):
    if math.isclose(cond_scale, 1.0) and model_options.get("disable_cfg1_optimization", False) == False:
        uncond_ = None
    else:
        uncond_ = uncond

    conds = [cond, uncond_]
    out = calc_cond_batch(model, conds, x, timestep, model_options)

    for fn in model_options.get("sampler_pre_cfg_function", []):
        args = {"conds":conds, "conds_out": out, "cond_scale": cond_scale, "timestep": timestep,
                "input": x, "sigma": timestep, "model": model, "model_options": model_options}
        out  = fn(args)

    return cfg_function(model, out[0], out[1], cond_scale, x, timestep, model_options=model_options, cond=cond, uncond=uncond_)


class KSamplerX0Inpaint:
    def __init__(self, model, sigmas):
        self.inner_model = model
        self.sigmas = sigmas
    def __call__(self, x, sigma, denoise_mask, model_options={}, seed=None):
        if denoise_mask is not None:
            if "denoise_mask_function" in model_options:
                denoise_mask = model_options["denoise_mask_function"](sigma, denoise_mask, extra_options={"model": self.inner_model, "sigmas": self.sigmas})
            latent_mask = 1. - denoise_mask
            x = x * denoise_mask + self.inner_model.inner_model.model_sampling.noise_scaling(sigma.reshape([sigma.shape[0]] + [1] * (len(self.noise.shape) - 1)), self.noise, self.latent_image) * latent_mask
        out = self.inner_model(x, sigma, model_options=model_options, seed=seed)
        if denoise_mask is not None:
            out = out * denoise_mask + self.latent_image * latent_mask
        return out

def simple_scheduler(model_sampling, steps):
    s = model_sampling
    sigs = []
    ss = len(s.sigmas) / steps
    for x in range(steps):
        sigs += [float(s.sigmas[-(1 + int(x * ss))])]
    sigs += [0.0]
    return torch.FloatTensor(sigs)

def ddim_scheduler(model_sampling, steps):
    s = model_sampling
    sigs = []
    ss = max(len(s.sigmas) // steps, 1)
    x = 1
    while x < len(s.sigmas):
        sigs += [float(s.sigmas[x])]
        x += ss
    sigs = sigs[::-1]
    sigs += [0.0]
    return torch.FloatTensor(sigs)

def normal_scheduler(model_sampling, steps, sgm=False, floor=False):
    s = model_sampling
    start = s.timestep(s.sigma_max)
    end = s.timestep(s.sigma_min)

    if sgm:
        timesteps = torch.linspace(start, end, steps + 1)[:-1]
    else:
        timesteps = torch.linspace(start, end, steps)

    sigs = []
    for x in range(len(timesteps)):
        ts = timesteps[x]
        sigs.append(s.sigma(ts))
    sigs += [0.0]
    return torch.FloatTensor(sigs)

def get_sigmas_kl_optimal(model, steps, device='cpu'):
    sigma_min = float(model.model_sampling.sigma_min)
    sigma_max = float(model.model_sampling.sigma_max)
    
    alpha_min = torch.arctan(torch.tensor(sigma_min))
    alpha_max = torch.arctan(torch.tensor(sigma_max))
    step_indices = torch.arange(steps + 1)
    sigmas = torch.tan(step_indices / steps * alpha_min + (1.0 - step_indices / steps) * alpha_max)
    return sigmas.to(device)

def get_sigmas_beta(model, steps, device='cpu'):
    sigma_min = float(model.model_sampling.sigma_min)
    sigma_max = float(model.model_sampling.sigma_max)
    
    alpha = 1.0  # You might want to make this configurable
    beta = 1.0   # You might want to make this configurable
    timesteps = 1 - torch.linspace(0, 1, steps)
    timesteps = torch.tensor([stats.beta.ppf(x.item(), alpha, beta) for x in timesteps])
    sigmas = sigma_min + ((timesteps) * (sigma_max - sigma_min))
    sigmas = torch.cat([sigmas, sigmas.new_zeros([1])])
    return sigmas.to(device)

def get_mask_aabb(masks):
    if masks.numel() == 0:
        return torch.zeros((0, 4), device=masks.device, dtype=torch.int)

    b = masks.shape[0]

    bounding_boxes = torch.zeros((b, 4), device=masks.device, dtype=torch.int)
    is_empty = torch.zeros((b), device=masks.device, dtype=torch.bool)
    for i in range(b):
        mask = masks[i]
        if mask.numel() == 0:
            continue
        if torch.max(mask != 0) == False:
            is_empty[i] = True
            continue
        y, x = torch.where(mask)
        bounding_boxes[i, 0] = torch.min(x)
        bounding_boxes[i, 1] = torch.min(y)
        bounding_boxes[i, 2] = torch.max(x)
        bounding_boxes[i, 3] = torch.max(y)

    return bounding_boxes, is_empty

def resolve_areas_and_cond_masks_multidim(conditions, dims, device):
    # We need to decide on an area outside the sampling loop in order to properly generate opposite areas of equal sizes.
    # While we're doing this, we can also resolve the mask device and scaling for performance reasons
    for i in range(len(conditions)):
        c = conditions[i]
        if 'area' in c:
            area = c['area']
            if area[0] == "percentage":
                modified = c.copy()
                a = area[1:]
                a_len = len(a) // 2
                area = ()
                for d in range(len(dims)):
                    area += (max(1, round(a[d] * dims[d])),)
                for d in range(len(dims)):
                    area += (round(a[d + a_len] * dims[d]),)

                modified['area'] = area
                c = modified
                conditions[i] = c

        if 'mask' in c:
            mask = c['mask']
            mask = mask.to(device=device)
            modified = c.copy()
            if len(mask.shape) == len(dims):
                mask = mask.unsqueeze(0)
            if mask.shape[1:] != dims:
                mask = torch.nn.functional.interpolate(mask.unsqueeze(1), size=dims, mode='bilinear', align_corners=False).squeeze(1)

            if modified.get("set_area_to_bounds", False): #TODO: handle dim != 2
                bounds = torch.max(torch.abs(mask),dim=0).values.unsqueeze(0)
                boxes, is_empty = get_mask_aabb(bounds)
                if is_empty[0]:
                    # Use the minimum possible size for efficiency reasons. (Since the mask is all-0, this becomes a noop anyway)
                    modified['area'] = (8, 8, 0, 0)
                else:
                    box = boxes[0]
                    H, W, Y, X = (box[3] - box[1] + 1, box[2] - box[0] + 1, box[1], box[0])
                    H = max(8, H)
                    W = max(8, W)
                    area = (int(H), int(W), int(Y), int(X))
                    modified['area'] = area

            modified['mask'] = mask
            conditions[i] = modified

def resolve_areas_and_cond_masks(conditions, h, w, device):
    logging.warning("WARNING: The ldm_patched.modules.samplers.resolve_areas_and_cond_masks function is deprecated please use the resolve_areas_and_cond_masks_multidim one instead.")
    return resolve_areas_and_cond_masks_multidim(conditions, [h, w], device)

def create_cond_with_same_area_if_none(conds, c): #TODO: handle dim != 2
    if 'area' not in c:
        return

    c_area = c['area']
    smallest = None
    for x in conds:
        if 'area' in x:
            a = x['area']
            if c_area[2] >= a[2] and c_area[3] >= a[3]:
                if a[0] + a[2] >= c_area[0] + c_area[2]:
                    if a[1] + a[3] >= c_area[1] + c_area[3]:
                        if smallest is None:
                            smallest = x
                        elif 'area' not in smallest:
                            smallest = x
                        else:
                            if smallest['area'][0] * smallest['area'][1] > a[0] * a[1]:
                                smallest = x
        else:
            if smallest is None:
                smallest = x
    if smallest is None:
        return
    if 'area' in smallest:
        if smallest['area'] == c_area:
            return

    out = c.copy()
    out['model_conds'] = smallest['model_conds'].copy() #TODO: which fields should be copied?
    conds += [out]

def calculate_start_end_timesteps(model, conds):
    s = model.model_sampling
    for t in range(len(conds)):
        x = conds[t]

        timestep_start = None
        timestep_end = None
        if 'start_percent' in x:
            timestep_start = s.percent_to_sigma(x['start_percent'])
        if 'end_percent' in x:
            timestep_end = s.percent_to_sigma(x['end_percent'])

        if (timestep_start is not None) or (timestep_end is not None):
            n = x.copy()
            if (timestep_start is not None):
                n['timestep_start'] = timestep_start
            if (timestep_end is not None):
                n['timestep_end'] = timestep_end
            conds[t] = n

def pre_run_control(model, conds):
    s = model.model_sampling
    for t in range(len(conds)):
        x = conds[t]

        timestep_start = None
        timestep_end = None
        percent_to_timestep_function = lambda a: s.percent_to_sigma(a)
        if 'control' in x:
            x['control'].pre_run(model, percent_to_timestep_function)

def apply_empty_x_to_equal_area(conds, uncond, name, uncond_fill_func):
    cond_cnets = []
    cond_other = []
    uncond_cnets = []
    uncond_other = []
    for t in range(len(conds)):
        x = conds[t]
        if 'area' not in x:
            if name in x and x[name] is not None:
                cond_cnets.append(x[name])
            else:
                cond_other.append((x, t))
    for t in range(len(uncond)):
        x = uncond[t]
        if 'area' not in x:
            if name in x and x[name] is not None:
                uncond_cnets.append(x[name])
            else:
                uncond_other.append((x, t))

    if len(uncond_cnets) > 0:
        return

    for x in range(len(cond_cnets)):
        temp = uncond_other[x % len(uncond_other)]
        o = temp[0]
        if name in o and o[name] is not None:
            n = o.copy()
            n[name] = uncond_fill_func(cond_cnets, x)
            uncond += [n]
        else:
            n = o.copy()
            n[name] = uncond_fill_func(cond_cnets, x)
            uncond[temp[1]] = n

def encode_model_conds(model_function, conds, noise, device, prompt_type, **kwargs):
    for t in range(len(conds)):
        x = conds[t]
        params = x.copy()
        params["device"] = device
        params["noise"] = noise
        default_width = None
        if len(noise.shape) >= 4: #TODO: 8 multiple should be set by the model
            default_width = noise.shape[3] * 8
        params["width"] = params.get("width", default_width)
        params["height"] = params.get("height", noise.shape[2] * 8)
        params["prompt_type"] = params.get("prompt_type", prompt_type)
        for k in kwargs:
            if k not in params:
                params[k] = kwargs[k]

        out = model_function(**params)
        x = x.copy()
        model_conds = x['model_conds'].copy()
        for k in out:
            model_conds[k] = out[k]
        x['model_conds'] = model_conds
        conds[t] = x
    return conds

class Sampler:
    def sample(self):
        pass

    def max_denoise(self, model_wrap, sigmas):
        max_sigma = float(model_wrap.inner_model.model_sampling.sigma_max)
        sigma = float(sigmas[0])
        return math.isclose(max_sigma, sigma, rel_tol=1e-05) or sigma > max_sigma

KSAMPLER_NAMES = ["euler", "euler_cfg_pp", "euler_ancestral", "euler_ancestral_cfg_pp", "heun", "heunpp2","dpm_2", "dpm_2_ancestral",
                  "lms", "dpm_fast", "dpm_adaptive", "dpmpp_2s_ancestral", "dpmpp_sde", "dpmpp_sde_gpu",
                  "dpmpp_2m", "dpmpp_2m_sde", "dpmpp_2m_sde_gpu", "dpmpp_3m_sde", "dpmpp_3m_sde_gpu", "ddpm", "lcm",
                  "ipndm", "ipndm_v", "deis"]

class KSAMPLER(Sampler):
    def __init__(self, sampler_function, extra_options={}, inpaint_options={}):
        self.sampler_function = sampler_function
        self.extra_options = extra_options
        self.inpaint_options = inpaint_options

    def sample(self, model_wrap, sigmas, extra_args, callback, noise, latent_image=None, denoise_mask=None, disable_pbar=False):
        extra_args["denoise_mask"] = denoise_mask
        model_k = KSamplerX0Inpaint(model_wrap, sigmas)
        model_k.latent_image = latent_image
        if self.inpaint_options.get("random", False): #TODO: Should this be the default?
            generator = torch.manual_seed(extra_args.get("seed", 41) + 1)
            model_k.noise = torch.randn(noise.shape, generator=generator, device="cpu").to(noise.dtype).to(noise.device)
        else:
            model_k.noise = noise

        noise = model_wrap.inner_model.model_sampling.noise_scaling(sigmas[0], noise, latent_image, self.max_denoise(model_wrap, sigmas))

        k_callback = None
        total_steps = len(sigmas) - 1
        if callback is not None:
            k_callback = lambda x: callback(x["i"], x["denoised"], x["x"], total_steps)

        samples = self.sampler_function(model_k, noise, sigmas, extra_args=extra_args, callback=k_callback, disable=disable_pbar, **self.extra_options)
        samples = model_wrap.inner_model.model_sampling.inverse_noise_scaling(sigmas[-1], samples)
        return samples


def ksampler(sampler_name, extra_options={}, inpaint_options={}):
    if sampler_name == "dpm_fast":
        def dpm_fast_function(model, noise, sigmas, extra_args, callback, disable):
            if len(sigmas) <= 1:
                return noise

            sigma_min = sigmas[-1]
            if sigma_min == 0:
                sigma_min = sigmas[-2]
            total_steps = len(sigmas) - 1
            return k_diffusion_sampling.sample_dpm_fast(model, noise, sigma_min, sigmas[0], total_steps, extra_args=extra_args, callback=callback, disable=disable)
        sampler_function = dpm_fast_function
    elif sampler_name == "dpm_adaptive":
        def dpm_adaptive_function(model, noise, sigmas, extra_args, callback, disable, **extra_options):
            if len(sigmas) <= 1:
                return noise

            sigma_min = sigmas[-1]
            if sigma_min == 0:
                sigma_min = sigmas[-2]
            return k_diffusion_sampling.sample_dpm_adaptive(model, noise, sigma_min, sigmas[0], extra_args=extra_args, callback=callback, disable=disable, **extra_options)
        sampler_function = dpm_adaptive_function
    else:
        sampler_function = getattr(k_diffusion_sampling, "sample_{}".format(sampler_name))

    return KSAMPLER(sampler_function, extra_options, inpaint_options)


def process_conds(model, noise, conds, device, latent_image=None, denoise_mask=None, seed=None):
    for k in conds:
        conds[k] = conds[k][:]
        resolve_areas_and_cond_masks_multidim(conds[k], noise.shape[2:], device)

    for k in conds:
        calculate_start_end_timesteps(model, conds[k])

    if hasattr(model, 'extra_conds'):
        for k in conds:
            conds[k] = encode_model_conds(model.extra_conds, conds[k], noise, device, k, latent_image=latent_image, denoise_mask=denoise_mask, seed=seed)

    #make sure each cond area has an opposite one with the same area
    for k in conds:
        for c in conds[k]:
            for kk in conds:
                if k != kk:
                    create_cond_with_same_area_if_none(conds[kk], c)

    for k in conds:
        pre_run_control(model, conds[k])

    if "positive" in conds:
        positive = conds["positive"]
        for k in conds:
            if k != "positive":
                apply_empty_x_to_equal_area(list(filter(lambda c: c.get('control_apply_to_uncond', False) == True, positive)), conds[k], 'control', lambda cond_cnets, x: cond_cnets[x])
                apply_empty_x_to_equal_area(positive, conds[k], 'gligen', lambda cond_cnets, x: cond_cnets[x])

    return conds

class CFGGuider:
    def __init__(self, model_patcher):
        self.model_patcher = model_patcher
        self.model_options = model_patcher.model_options
        self.original_conds = {}
        self.cfg = 1.0

    def set_conds(self, positive, negative):
        self.inner_set_conds({"positive": positive, "negative": negative})

    def set_cfg(self, cfg):
        self.cfg = cfg

    def inner_set_conds(self, conds):
        for k in conds:
            self.original_conds[k] = ldm_patched.modules.sampler_helpers.convert_cond(conds[k])

    def __call__(self, *args, **kwargs):
        return self.predict_noise(*args, **kwargs)

    def predict_noise(self, x, timestep, model_options={}, seed=None):
        return sampling_function(self.inner_model, x, timestep, self.conds.get("negative", None), self.conds.get("positive", None), self.cfg, model_options=model_options, seed=seed)

<<<<<<< HEAD
    def inner_sample(self, noise, latent_image, device, sampler, sigmas, denoise_mask, callback, disable_pbar, seed):
        if latent_image is not None and torch.count_nonzero(latent_image) > 0: #Don't shift the empty latent image.
            latent_image = self.inner_model.process_latent_in(latent_image)

        self.conds = process_conds(self.inner_model, noise, self.conds, device, latent_image, denoise_mask, seed)

        extra_args = {"model_options": self.model_options, "seed":seed}

        samples = sampler.sample(self, sigmas, extra_args, callback, noise, latent_image, denoise_mask, disable_pbar)
        return self.inner_model.process_latent_out(samples.to(torch.float32))

    def sample(self, noise, latent_image, sampler, sigmas, denoise_mask=None, callback=None, disable_pbar=False, seed=None):
        if sigmas.shape[-1] == 0:
            return latent_image

        self.conds = {}
        for k in self.original_conds:
            self.conds[k] = list(map(lambda a: a.copy(), self.original_conds[k]))

        self.inner_model, self.conds, self.loaded_models = ldm_patched.modules.sampler_helpers.prepare_sampling(self.model_patcher, noise.shape, self.conds)
        device = self.model_patcher.load_device

        if denoise_mask is not None:
            denoise_mask = ldm_patched.modules.sampler_helpers.prepare_mask(denoise_mask, noise.shape, device)

        noise = noise.to(device)
        latent_image = latent_image.to(device)
        sigmas = sigmas.to(device)

        output = self.inner_sample(noise, latent_image, device, sampler, sigmas, denoise_mask, callback, disable_pbar, seed)

        ldm_patched.modules.sampler_helpers.cleanup_models(self.conds, self.loaded_models)
        del self.inner_model
        del self.conds
        del self.loaded_models
        return output


def sample(model, noise, positive, negative, cfg, device, sampler, sigmas, model_options={}, latent_image=None, denoise_mask=None, callback=None, disable_pbar=False, seed=None):
    cfg_guider = CFGGuider(model)
    cfg_guider.set_conds(positive, negative)
    cfg_guider.set_cfg(cfg)
    return cfg_guider.sample(noise, latent_image, sampler, sigmas, denoise_mask, callback, disable_pbar, seed)


SCHEDULER_NAMES = ["normal", "karras", "exponential", "sgm_uniform", "simple", "ddim_uniform"]
=======
SCHEDULER_NAMES = ["normal", "karras", "exponential", "sgm_uniform", "simple", "ddim_uniform", "ays", "ays_gits", "ays_11steps", "ays_32steps", "kl_optimal", "beta"]
>>>>>>> 6021b914
SAMPLER_NAMES = KSAMPLER_NAMES + ["ddim", "uni_pc", "uni_pc_bh2"]

def calculate_sigmas(model_sampling, scheduler_name, steps):
    if scheduler_name == "karras":
        sigmas = k_diffusion_sampling.get_sigmas_karras(n=steps, sigma_min=float(model_sampling.sigma_min), sigma_max=float(model_sampling.sigma_max))
    elif scheduler_name == "exponential":
<<<<<<< HEAD
        sigmas = k_diffusion_sampling.get_sigmas_exponential(n=steps, sigma_min=float(model_sampling.sigma_min), sigma_max=float(model_sampling.sigma_max))
=======
        sigmas = k_diffusion_sampling.get_sigmas_exponential(n=steps, sigma_min=float(model.model_sampling.sigma_min), sigma_max=float(model.model_sampling.sigma_max))
    elif scheduler_name == "ays":
        sigmas = k_diffusion_sampling.get_sigmas_ays(n=steps, sigma_min=float(model.model_sampling.sigma_min), sigma_max=float(model.model_sampling.sigma_max), is_sdxl=is_sdxl)
    elif scheduler_name == "ays_gits":
        sigmas = k_diffusion_sampling.get_sigmas_ays_gits(n=steps, sigma_min=float(model.model_sampling.sigma_min), sigma_max=float(model.model_sampling.sigma_max), is_sdxl=is_sdxl)
    elif scheduler_name == "ays_11steps":
        sigmas = k_diffusion_sampling.get_sigmas_ays_11steps(n=steps, sigma_min=float(model.model_sampling.sigma_min), sigma_max=float(model.model_sampling.sigma_max), is_sdxl=is_sdxl)
    elif scheduler_name == "ays_32steps":
        sigmas = k_diffusion_sampling.get_sigmas_ays_32steps(n=steps, sigma_min=float(model.model_sampling.sigma_min), sigma_max=float(model.model_sampling.sigma_max), is_sdxl=is_sdxl)
>>>>>>> 6021b914
    elif scheduler_name == "normal":
        sigmas = normal_scheduler(model_sampling, steps)
    elif scheduler_name == "simple":
        sigmas = simple_scheduler(model_sampling, steps)
    elif scheduler_name == "ddim_uniform":
        sigmas = ddim_scheduler(model_sampling, steps)
    elif scheduler_name == "sgm_uniform":
<<<<<<< HEAD
        sigmas = normal_scheduler(model_sampling, steps, sgm=True)
=======
        sigmas = normal_scheduler(model, steps, sgm=True)
    elif scheduler_name == "kl_optimal":
        sigmas = get_sigmas_kl_optimal(model, steps)
    elif scheduler_name == "beta":
        sigmas = get_sigmas_beta(model, steps)
>>>>>>> 6021b914
    else:
        logging.error("error invalid scheduler {}".format(scheduler_name))
    return sigmas

def sampler_object(name):
    if name == "uni_pc":
        sampler = KSAMPLER(uni_pc.sample_unipc)
    elif name == "uni_pc_bh2":
        sampler = KSAMPLER(uni_pc.sample_unipc_bh2)
    elif name == "ddim":
        sampler = ksampler("euler", inpaint_options={"random": True})
    else:
        sampler = ksampler(name)
    return sampler

class KSampler:
    SCHEDULERS = SCHEDULER_NAMES
    SAMPLERS = SAMPLER_NAMES
    DISCARD_PENULTIMATE_SIGMA_SAMPLERS = set(('dpm_2', 'dpm_2_ancestral', 'uni_pc', 'uni_pc_bh2'))

    def __init__(self, model, steps, device, sampler=None, scheduler=None, denoise=None, model_options={}):
        self.model = model
        self.device = device
        if scheduler not in self.SCHEDULERS:
            scheduler = self.SCHEDULERS[0]
        if sampler not in self.SAMPLERS:
            sampler = self.SAMPLERS[0]
        self.scheduler = scheduler
        self.sampler = sampler
        self.set_steps(steps, denoise)
        self.denoise = denoise
        self.model_options = model_options

    def calculate_sigmas(self, steps):
        sigmas = None

        discard_penultimate_sigma = False
        if self.sampler in self.DISCARD_PENULTIMATE_SIGMA_SAMPLERS:
            steps += 1
            discard_penultimate_sigma = True

        sigmas = calculate_sigmas(self.model.get_model_object("model_sampling"), self.scheduler, steps)

        if discard_penultimate_sigma:
            sigmas = torch.cat([sigmas[:-2], sigmas[-1:]])
        return sigmas

    def set_steps(self, steps, denoise=None):
        self.steps = steps
        if denoise is None or denoise > 0.9999:
            self.sigmas = self.calculate_sigmas(steps).to(self.device)
        else:
            if denoise <= 0.0:
                self.sigmas = torch.FloatTensor([])
            else:
                new_steps = int(steps/denoise)
                sigmas = self.calculate_sigmas(new_steps).to(self.device)
                self.sigmas = sigmas[-(steps + 1):]

    def sample(self, noise, positive, negative, cfg, latent_image=None, start_step=None, last_step=None, force_full_denoise=False, denoise_mask=None, sigmas=None, callback=None, disable_pbar=False, seed=None):
        if sigmas is None:
            sigmas = self.sigmas

        if last_step is not None and last_step < (len(sigmas) - 1):
            sigmas = sigmas[:last_step + 1]
            if force_full_denoise:
                sigmas[-1] = 0

        if start_step is not None:
            if start_step < (len(sigmas) - 1):
                sigmas = sigmas[start_step:]
            else:
                if latent_image is not None:
                    return latent_image
                else:
                    return torch.zeros_like(noise)

        sampler = sampler_object(self.sampler)

        return sample(self.model, noise, positive, negative, cfg, self.device, sampler, sigmas, self.model_options, latent_image=latent_image, denoise_mask=denoise_mask, callback=callback, disable_pbar=disable_pbar, seed=seed)
    <|MERGE_RESOLUTION|>--- conflicted
+++ resolved
@@ -8,15 +8,12 @@
 import collections
 from ldm_patched.modules import model_management
 import math
-<<<<<<< HEAD
+import numpy as np
+from scipy import stats
+
+from modules import shared
 import logging
 import ldm_patched.modules.sampler_helpers
-=======
-import numpy as np
-from scipy import stats
-
-from modules import shared
->>>>>>> 6021b914
 
 def get_area_and_mult(conds, x_in, timestep_in):
     dims = tuple(x_in.shape[2:])
@@ -691,7 +688,6 @@
     def predict_noise(self, x, timestep, model_options={}, seed=None):
         return sampling_function(self.inner_model, x, timestep, self.conds.get("negative", None), self.conds.get("positive", None), self.cfg, model_options=model_options, seed=seed)
 
-<<<<<<< HEAD
     def inner_sample(self, noise, latent_image, device, sampler, sigmas, denoise_mask, callback, disable_pbar, seed):
         if latent_image is not None and torch.count_nonzero(latent_image) > 0: #Don't shift the empty latent image.
             latent_image = self.inner_model.process_latent_in(latent_image)
@@ -737,29 +733,20 @@
     return cfg_guider.sample(noise, latent_image, sampler, sigmas, denoise_mask, callback, disable_pbar, seed)
 
 
-SCHEDULER_NAMES = ["normal", "karras", "exponential", "sgm_uniform", "simple", "ddim_uniform"]
-=======
 SCHEDULER_NAMES = ["normal", "karras", "exponential", "sgm_uniform", "simple", "ddim_uniform", "ays", "ays_gits", "ays_11steps", "ays_32steps", "kl_optimal", "beta"]
->>>>>>> 6021b914
 SAMPLER_NAMES = KSAMPLER_NAMES + ["ddim", "uni_pc", "uni_pc_bh2"]
 
 def calculate_sigmas(model_sampling, scheduler_name, steps):
     if scheduler_name == "karras":
         sigmas = k_diffusion_sampling.get_sigmas_karras(n=steps, sigma_min=float(model_sampling.sigma_min), sigma_max=float(model_sampling.sigma_max))
     elif scheduler_name == "exponential":
-<<<<<<< HEAD
         sigmas = k_diffusion_sampling.get_sigmas_exponential(n=steps, sigma_min=float(model_sampling.sigma_min), sigma_max=float(model_sampling.sigma_max))
-=======
-        sigmas = k_diffusion_sampling.get_sigmas_exponential(n=steps, sigma_min=float(model.model_sampling.sigma_min), sigma_max=float(model.model_sampling.sigma_max))
-    elif scheduler_name == "ays":
-        sigmas = k_diffusion_sampling.get_sigmas_ays(n=steps, sigma_min=float(model.model_sampling.sigma_min), sigma_max=float(model.model_sampling.sigma_max), is_sdxl=is_sdxl)
     elif scheduler_name == "ays_gits":
         sigmas = k_diffusion_sampling.get_sigmas_ays_gits(n=steps, sigma_min=float(model.model_sampling.sigma_min), sigma_max=float(model.model_sampling.sigma_max), is_sdxl=is_sdxl)
     elif scheduler_name == "ays_11steps":
         sigmas = k_diffusion_sampling.get_sigmas_ays_11steps(n=steps, sigma_min=float(model.model_sampling.sigma_min), sigma_max=float(model.model_sampling.sigma_max), is_sdxl=is_sdxl)
     elif scheduler_name == "ays_32steps":
         sigmas = k_diffusion_sampling.get_sigmas_ays_32steps(n=steps, sigma_min=float(model.model_sampling.sigma_min), sigma_max=float(model.model_sampling.sigma_max), is_sdxl=is_sdxl)
->>>>>>> 6021b914
     elif scheduler_name == "normal":
         sigmas = normal_scheduler(model_sampling, steps)
     elif scheduler_name == "simple":
@@ -767,15 +754,11 @@
     elif scheduler_name == "ddim_uniform":
         sigmas = ddim_scheduler(model_sampling, steps)
     elif scheduler_name == "sgm_uniform":
-<<<<<<< HEAD
         sigmas = normal_scheduler(model_sampling, steps, sgm=True)
-=======
-        sigmas = normal_scheduler(model, steps, sgm=True)
     elif scheduler_name == "kl_optimal":
         sigmas = get_sigmas_kl_optimal(model, steps)
     elif scheduler_name == "beta":
         sigmas = get_sigmas_beta(model, steps)
->>>>>>> 6021b914
     else:
         logging.error("error invalid scheduler {}".format(scheduler_name))
     return sigmas
