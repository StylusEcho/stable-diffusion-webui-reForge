# Taken from https://github.com/comfyanonymous/ComfyUI
# This file is only for reference, and not used in the backend or runtime.


import math

from scipy import integrate
import torch
from torch import nn
import torchsde
from tqdm.auto import trange, tqdm
import ldm_patched.modules.model_patcher
from ldm_patched.k_diffusion import deis

from ldm_patched.modules import utils
from ldm_patched.k_diffusion import deis
import ldm_patched.modules.model_patcher

def append_zero(x):
    return torch.cat([x, x.new_zeros([1])])


def get_sigmas_karras(n, sigma_min, sigma_max, rho=7., device='cpu'):
    """Constructs the noise schedule of Karras et al. (2022)."""
    ramp = torch.linspace(0, 1, n, device=device)
    min_inv_rho = sigma_min ** (1 / rho)
    max_inv_rho = sigma_max ** (1 / rho)
    sigmas = (max_inv_rho + ramp * (min_inv_rho - max_inv_rho)) ** rho
    return append_zero(sigmas).to(device)


def get_sigmas_exponential(n, sigma_min, sigma_max, device='cpu'):
    """Constructs an exponential noise schedule."""
    sigmas = torch.linspace(math.log(sigma_max), math.log(sigma_min), n, device=device).exp()
    return append_zero(sigmas)


def get_sigmas_polyexponential(n, sigma_min, sigma_max, rho=1., device='cpu'):
    """Constructs an polynomial in log sigma noise schedule."""
    ramp = torch.linspace(1, 0, n, device=device) ** rho
    sigmas = torch.exp(ramp * (math.log(sigma_max) - math.log(sigma_min)) + math.log(sigma_min))
    return append_zero(sigmas)


def get_sigmas_vp(n, beta_d=19.9, beta_min=0.1, eps_s=1e-3, device='cpu'):
    """Constructs a continuous VP noise schedule."""
    t = torch.linspace(1, eps_s, n, device=device)
    sigmas = torch.sqrt(torch.exp(beta_d * t ** 2 / 2 + beta_min * t) - 1)
    return append_zero(sigmas)


def to_d(x, sigma, denoised):
    """Converts a denoiser output to a Karras ODE derivative."""
    return (x - denoised) / append_dims(sigma, x.ndim)


def get_ancestral_step(sigma_from, sigma_to, eta=1.):
    """Calculates the noise level (sigma_down) to step down to and the amount
    of noise to add (sigma_up) when doing an ancestral sampling step."""
    if not eta:
        return sigma_to, 0.
    sigma_up = min(sigma_to, eta * (sigma_to ** 2 * (sigma_from ** 2 - sigma_to ** 2) / sigma_from ** 2) ** 0.5)
    sigma_down = (sigma_to ** 2 - sigma_up ** 2) ** 0.5
    return sigma_down, sigma_up


def default_noise_sampler(x):
    return lambda sigma, sigma_next: torch.randn_like(x)


class BatchedBrownianTree:
    """A wrapper around torchsde.BrownianTree that enables batches of entropy."""

    def __init__(self, x, t0, t1, seed=None, **kwargs):
        self.cpu_tree = True
        if "cpu" in kwargs:
            self.cpu_tree = kwargs.pop("cpu")
        t0, t1, self.sign = self.sort(t0, t1)
        w0 = kwargs.get('w0', torch.zeros_like(x))
        if seed is None:
            seed = torch.randint(0, 2 ** 63 - 1, []).item()
        self.batched = True
        try:
            assert len(seed) == x.shape[0]
            w0 = w0[0]
        except TypeError:
            seed = [seed]
            self.batched = False
        if self.cpu_tree:
            self.trees = [torchsde.BrownianTree(t0.cpu(), w0.cpu(), t1.cpu(), entropy=s, **kwargs) for s in seed]
        else:
            self.trees = [torchsde.BrownianTree(t0, w0, t1, entropy=s, **kwargs) for s in seed]

    @staticmethod
    def sort(a, b):
        return (a, b, 1) if a < b else (b, a, -1)

    def __call__(self, t0, t1):
        t0, t1, sign = self.sort(t0, t1)
        if self.cpu_tree:
            w = torch.stack([tree(t0.cpu().float(), t1.cpu().float()).to(t0.dtype).to(t0.device) for tree in self.trees]) * (self.sign * sign)
        else:
            w = torch.stack([tree(t0, t1) for tree in self.trees]) * (self.sign * sign)

        return w if self.batched else w[0]


class BrownianTreeNoiseSampler:
    """A noise sampler backed by a torchsde.BrownianTree.

    Args:
        x (Tensor): The tensor whose shape, device and dtype to use to generate
            random samples.
        sigma_min (float): The low end of the valid interval.
        sigma_max (float): The high end of the valid interval.
        seed (int or List[int]): The random seed. If a list of seeds is
            supplied instead of a single integer, then the noise sampler will
            use one BrownianTree per batch item, each with its own seed.
        transform (callable): A function that maps sigma to the sampler's
            internal timestep.
    """

    def __init__(self, x, sigma_min, sigma_max, seed=None, transform=lambda x: x, cpu=False):
        self.transform = transform
        t0, t1 = self.transform(torch.as_tensor(sigma_min)), self.transform(torch.as_tensor(sigma_max))
        self.tree = BatchedBrownianTree(x, t0, t1, seed, cpu=cpu)

    def __call__(self, sigma, sigma_next):
        t0, t1 = self.transform(torch.as_tensor(sigma)), self.transform(torch.as_tensor(sigma_next))
        return self.tree(t0, t1) / (t1 - t0).abs().sqrt()


@torch.no_grad()
def sample_euler(model, x, sigmas, extra_args=None, callback=None, disable=None, s_churn=0., s_tmin=0., s_tmax=float('inf'), s_noise=1.):
    """Implements Algorithm 2 (Euler steps) from Karras et al. (2022)."""
    extra_args = {} if extra_args is None else extra_args
    s_in = x.new_ones([x.shape[0]])
    for i in trange(len(sigmas) - 1, disable=disable):
        if s_churn > 0:
            gamma = min(s_churn / (len(sigmas) - 1), 2 ** 0.5 - 1) if s_tmin <= sigmas[i] <= s_tmax else 0.
            sigma_hat = sigmas[i] * (gamma + 1)
        else:
            gamma = 0
            sigma_hat = sigmas[i]

        if gamma > 0:
            eps = torch.randn_like(x) * s_noise
            x = x + eps * (sigma_hat ** 2 - sigmas[i] ** 2) ** 0.5
        denoised = model(x, sigma_hat * s_in, **extra_args)
        d = to_d(x, sigma_hat, denoised)
        if callback is not None:
            callback({'x': x, 'i': i, 'sigma': sigmas[i], 'sigma_hat': sigma_hat, 'denoised': denoised})
        dt = sigmas[i + 1] - sigma_hat
        # Euler method
        x = x + d * dt
    return x


@torch.no_grad()
def sample_euler_ancestral(model, x, sigmas, extra_args=None, callback=None, disable=None, eta=1., s_noise=1., noise_sampler=None):
    """Ancestral sampling with Euler method steps."""
    extra_args = {} if extra_args is None else extra_args
    noise_sampler = default_noise_sampler(x) if noise_sampler is None else noise_sampler
    s_in = x.new_ones([x.shape[0]])
    for i in trange(len(sigmas) - 1, disable=disable):
        denoised = model(x, sigmas[i] * s_in, **extra_args)
        sigma_down, sigma_up = get_ancestral_step(sigmas[i], sigmas[i + 1], eta=eta)
        if callback is not None:
            callback({'x': x, 'i': i, 'sigma': sigmas[i], 'sigma_hat': sigmas[i], 'denoised': denoised})
        d = to_d(x, sigmas[i], denoised)
        # Euler method
        dt = sigma_down - sigmas[i]
        x = x + d * dt
        if sigmas[i + 1] > 0:
            x = x + noise_sampler(sigmas[i], sigmas[i + 1]) * s_noise * sigma_up
    return x


@torch.no_grad()
def sample_heun(model, x, sigmas, extra_args=None, callback=None, disable=None, s_churn=0., s_tmin=0., s_tmax=float('inf'), s_noise=1.):
    """Implements Algorithm 2 (Heun steps) from Karras et al. (2022)."""
    extra_args = {} if extra_args is None else extra_args
    s_in = x.new_ones([x.shape[0]])
    for i in trange(len(sigmas) - 1, disable=disable):
        if s_churn > 0:
            gamma = min(s_churn / (len(sigmas) - 1), 2 ** 0.5 - 1) if s_tmin <= sigmas[i] <= s_tmax else 0.
            sigma_hat = sigmas[i] * (gamma + 1)
        else:
            gamma = 0
            sigma_hat = sigmas[i]

        sigma_hat = sigmas[i] * (gamma + 1)
        if gamma > 0:
            eps = torch.randn_like(x) * s_noise
            x = x + eps * (sigma_hat ** 2 - sigmas[i] ** 2) ** 0.5
        denoised = model(x, sigma_hat * s_in, **extra_args)
        d = to_d(x, sigma_hat, denoised)
        if callback is not None:
            callback({'x': x, 'i': i, 'sigma': sigmas[i], 'sigma_hat': sigma_hat, 'denoised': denoised})
        dt = sigmas[i + 1] - sigma_hat
        if sigmas[i + 1] == 0:
            # Euler method
            x = x + d * dt
        else:
            # Heun's method
            x_2 = x + d * dt
            denoised_2 = model(x_2, sigmas[i + 1] * s_in, **extra_args)
            d_2 = to_d(x_2, sigmas[i + 1], denoised_2)
            d_prime = (d + d_2) / 2
            x = x + d_prime * dt
    return x


@torch.no_grad()
def sample_dpm_2(model, x, sigmas, extra_args=None, callback=None, disable=None, s_churn=0., s_tmin=0., s_tmax=float('inf'), s_noise=1.):
    """A sampler inspired by DPM-Solver-2 and Algorithm 2 from Karras et al. (2022)."""
    extra_args = {} if extra_args is None else extra_args
    s_in = x.new_ones([x.shape[0]])
    for i in trange(len(sigmas) - 1, disable=disable):
        if s_churn > 0:
            gamma = min(s_churn / (len(sigmas) - 1), 2 ** 0.5 - 1) if s_tmin <= sigmas[i] <= s_tmax else 0.
            sigma_hat = sigmas[i] * (gamma + 1)
        else:
            gamma = 0
            sigma_hat = sigmas[i]

        if gamma > 0:
            eps = torch.randn_like(x) * s_noise
            x = x + eps * (sigma_hat ** 2 - sigmas[i] ** 2) ** 0.5
        denoised = model(x, sigma_hat * s_in, **extra_args)
        d = to_d(x, sigma_hat, denoised)
        if callback is not None:
            callback({'x': x, 'i': i, 'sigma': sigmas[i], 'sigma_hat': sigma_hat, 'denoised': denoised})
        if sigmas[i + 1] == 0:
            # Euler method
            dt = sigmas[i + 1] - sigma_hat
            x = x + d * dt
        else:
            # DPM-Solver-2
            sigma_mid = sigma_hat.log().lerp(sigmas[i + 1].log(), 0.5).exp()
            dt_1 = sigma_mid - sigma_hat
            dt_2 = sigmas[i + 1] - sigma_hat
            x_2 = x + d * dt_1
            denoised_2 = model(x_2, sigma_mid * s_in, **extra_args)
            d_2 = to_d(x_2, sigma_mid, denoised_2)
            x = x + d_2 * dt_2
    return x


@torch.no_grad()
def sample_dpm_2_ancestral(model, x, sigmas, extra_args=None, callback=None, disable=None, eta=1., s_noise=1., noise_sampler=None):
    """Ancestral sampling with DPM-Solver second-order steps."""
    extra_args = {} if extra_args is None else extra_args
    noise_sampler = default_noise_sampler(x) if noise_sampler is None else noise_sampler
    s_in = x.new_ones([x.shape[0]])
    for i in trange(len(sigmas) - 1, disable=disable):
        denoised = model(x, sigmas[i] * s_in, **extra_args)
        sigma_down, sigma_up = get_ancestral_step(sigmas[i], sigmas[i + 1], eta=eta)
        if callback is not None:
            callback({'x': x, 'i': i, 'sigma': sigmas[i], 'sigma_hat': sigmas[i], 'denoised': denoised})
        d = to_d(x, sigmas[i], denoised)
        if sigma_down == 0:
            # Euler method
            dt = sigma_down - sigmas[i]
            x = x + d * dt
        else:
            # DPM-Solver-2
            sigma_mid = sigmas[i].log().lerp(sigma_down.log(), 0.5).exp()
            dt_1 = sigma_mid - sigmas[i]
            dt_2 = sigma_down - sigmas[i]
            x_2 = x + d * dt_1
            denoised_2 = model(x_2, sigma_mid * s_in, **extra_args)
            d_2 = to_d(x_2, sigma_mid, denoised_2)
            x = x + d_2 * dt_2
            x = x + noise_sampler(sigmas[i], sigmas[i + 1]) * s_noise * sigma_up
    return x


def linear_multistep_coeff(order, t, i, j):
    if order - 1 > i:
        raise ValueError(f'Order {order} too high for step {i}')
    def fn(tau):
        prod = 1.
        for k in range(order):
            if j == k:
                continue
            prod *= (tau - t[i - k]) / (t[i - j] - t[i - k])
        return prod
    return integrate.quad(fn, t[i], t[i + 1], epsrel=1e-4)[0]


@torch.no_grad()
def sample_lms(model, x, sigmas, extra_args=None, callback=None, disable=None, order=4):
    extra_args = {} if extra_args is None else extra_args
    s_in = x.new_ones([x.shape[0]])
    sigmas_cpu = sigmas.detach().cpu().numpy()
    ds = []
    for i in trange(len(sigmas) - 1, disable=disable):
        denoised = model(x, sigmas[i] * s_in, **extra_args)
        d = to_d(x, sigmas[i], denoised)
        ds.append(d)
        if len(ds) > order:
            ds.pop(0)
        if callback is not None:
            callback({'x': x, 'i': i, 'sigma': sigmas[i], 'sigma_hat': sigmas[i], 'denoised': denoised})
        cur_order = min(i + 1, order)
        coeffs = [linear_multistep_coeff(cur_order, sigmas_cpu, i, j) for j in range(cur_order)]
        x = x + sum(coeff * d for coeff, d in zip(coeffs, reversed(ds)))
    return x


class PIDStepSizeController:
    """A PID controller for ODE adaptive step size control."""
    def __init__(self, h, pcoeff, icoeff, dcoeff, order=1, accept_safety=0.81, eps=1e-8):
        self.h = h
        self.b1 = (pcoeff + icoeff + dcoeff) / order
        self.b2 = -(pcoeff + 2 * dcoeff) / order
        self.b3 = dcoeff / order
        self.accept_safety = accept_safety
        self.eps = eps
        self.errs = []

    def limiter(self, x):
        return 1 + math.atan(x - 1)

    def propose_step(self, error):
        inv_error = 1 / (float(error) + self.eps)
        if not self.errs:
            self.errs = [inv_error, inv_error, inv_error]
        self.errs[0] = inv_error
        factor = self.errs[0] ** self.b1 * self.errs[1] ** self.b2 * self.errs[2] ** self.b3
        factor = self.limiter(factor)
        accept = factor >= self.accept_safety
        if accept:
            self.errs[2] = self.errs[1]
            self.errs[1] = self.errs[0]
        self.h *= factor
        return accept


class DPMSolver(nn.Module):
    """DPM-Solver. See https://arxiv.org/abs/2206.00927."""

    def __init__(self, model, extra_args=None, eps_callback=None, info_callback=None):
        super().__init__()
        self.model = model
        self.extra_args = {} if extra_args is None else extra_args
        self.eps_callback = eps_callback
        self.info_callback = info_callback

    def t(self, sigma):
        return -sigma.log()

    def sigma(self, t):
        return t.neg().exp()

    def eps(self, eps_cache, key, x, t, *args, **kwargs):
        if key in eps_cache:
            return eps_cache[key], eps_cache
        sigma = self.sigma(t) * x.new_ones([x.shape[0]])
        eps = (x - self.model(x, sigma, *args, **self.extra_args, **kwargs)) / self.sigma(t)
        if self.eps_callback is not None:
            self.eps_callback()
        return eps, {key: eps, **eps_cache}

    def dpm_solver_1_step(self, x, t, t_next, eps_cache=None):
        eps_cache = {} if eps_cache is None else eps_cache
        h = t_next - t
        eps, eps_cache = self.eps(eps_cache, 'eps', x, t)
        x_1 = x - self.sigma(t_next) * h.expm1() * eps
        return x_1, eps_cache

    def dpm_solver_2_step(self, x, t, t_next, r1=1 / 2, eps_cache=None):
        eps_cache = {} if eps_cache is None else eps_cache
        h = t_next - t
        eps, eps_cache = self.eps(eps_cache, 'eps', x, t)
        s1 = t + r1 * h
        u1 = x - self.sigma(s1) * (r1 * h).expm1() * eps
        eps_r1, eps_cache = self.eps(eps_cache, 'eps_r1', u1, s1)
        x_2 = x - self.sigma(t_next) * h.expm1() * eps - self.sigma(t_next) / (2 * r1) * h.expm1() * (eps_r1 - eps)
        return x_2, eps_cache

    def dpm_solver_3_step(self, x, t, t_next, r1=1 / 3, r2=2 / 3, eps_cache=None):
        eps_cache = {} if eps_cache is None else eps_cache
        h = t_next - t
        eps, eps_cache = self.eps(eps_cache, 'eps', x, t)
        s1 = t + r1 * h
        s2 = t + r2 * h
        u1 = x - self.sigma(s1) * (r1 * h).expm1() * eps
        eps_r1, eps_cache = self.eps(eps_cache, 'eps_r1', u1, s1)
        u2 = x - self.sigma(s2) * (r2 * h).expm1() * eps - self.sigma(s2) * (r2 / r1) * ((r2 * h).expm1() / (r2 * h) - 1) * (eps_r1 - eps)
        eps_r2, eps_cache = self.eps(eps_cache, 'eps_r2', u2, s2)
        x_3 = x - self.sigma(t_next) * h.expm1() * eps - self.sigma(t_next) / r2 * (h.expm1() / h - 1) * (eps_r2 - eps)
        return x_3, eps_cache

    def dpm_solver_fast(self, x, t_start, t_end, nfe, eta=0., s_noise=1., noise_sampler=None):
        noise_sampler = default_noise_sampler(x) if noise_sampler is None else noise_sampler
        if not t_end > t_start and eta:
            raise ValueError('eta must be 0 for reverse sampling')

        m = math.floor(nfe / 3) + 1
        ts = torch.linspace(t_start, t_end, m + 1, device=x.device)

        if nfe % 3 == 0:
            orders = [3] * (m - 2) + [2, 1]
        else:
            orders = [3] * (m - 1) + [nfe % 3]

        for i in range(len(orders)):
            eps_cache = {}
            t, t_next = ts[i], ts[i + 1]
            if eta:
                sd, su = get_ancestral_step(self.sigma(t), self.sigma(t_next), eta)
                t_next_ = torch.minimum(t_end, self.t(sd))
                su = (self.sigma(t_next) ** 2 - self.sigma(t_next_) ** 2) ** 0.5
            else:
                t_next_, su = t_next, 0.

            eps, eps_cache = self.eps(eps_cache, 'eps', x, t)
            denoised = x - self.sigma(t) * eps
            if self.info_callback is not None:
                self.info_callback({'x': x, 'i': i, 't': ts[i], 't_up': t, 'denoised': denoised})

            if orders[i] == 1:
                x, eps_cache = self.dpm_solver_1_step(x, t, t_next_, eps_cache=eps_cache)
            elif orders[i] == 2:
                x, eps_cache = self.dpm_solver_2_step(x, t, t_next_, eps_cache=eps_cache)
            else:
                x, eps_cache = self.dpm_solver_3_step(x, t, t_next_, eps_cache=eps_cache)

            x = x + su * s_noise * noise_sampler(self.sigma(t), self.sigma(t_next))

        return x

    def dpm_solver_adaptive(self, x, t_start, t_end, order=3, rtol=0.05, atol=0.0078, h_init=0.05, pcoeff=0., icoeff=1., dcoeff=0., accept_safety=0.81, eta=0., s_noise=1., noise_sampler=None):
        noise_sampler = default_noise_sampler(x) if noise_sampler is None else noise_sampler
        if order not in {2, 3}:
            raise ValueError('order should be 2 or 3')
        forward = t_end > t_start
        if not forward and eta:
            raise ValueError('eta must be 0 for reverse sampling')
        h_init = abs(h_init) * (1 if forward else -1)
        atol = torch.tensor(atol)
        rtol = torch.tensor(rtol)
        s = t_start
        x_prev = x
        accept = True
        pid = PIDStepSizeController(h_init, pcoeff, icoeff, dcoeff, 1.5 if eta else order, accept_safety)
        info = {'steps': 0, 'nfe': 0, 'n_accept': 0, 'n_reject': 0}

        while s < t_end - 1e-5 if forward else s > t_end + 1e-5:
            eps_cache = {}
            t = torch.minimum(t_end, s + pid.h) if forward else torch.maximum(t_end, s + pid.h)
            if eta:
                sd, su = get_ancestral_step(self.sigma(s), self.sigma(t), eta)
                t_ = torch.minimum(t_end, self.t(sd))
                su = (self.sigma(t) ** 2 - self.sigma(t_) ** 2) ** 0.5
            else:
                t_, su = t, 0.

            eps, eps_cache = self.eps(eps_cache, 'eps', x, s)
            denoised = x - self.sigma(s) * eps

            if order == 2:
                x_low, eps_cache = self.dpm_solver_1_step(x, s, t_, eps_cache=eps_cache)
                x_high, eps_cache = self.dpm_solver_2_step(x, s, t_, eps_cache=eps_cache)
            else:
                x_low, eps_cache = self.dpm_solver_2_step(x, s, t_, r1=1 / 3, eps_cache=eps_cache)
                x_high, eps_cache = self.dpm_solver_3_step(x, s, t_, eps_cache=eps_cache)
            delta = torch.maximum(atol, rtol * torch.maximum(x_low.abs(), x_prev.abs()))
            error = torch.linalg.norm((x_low - x_high) / delta) / x.numel() ** 0.5
            accept = pid.propose_step(error)
            if accept:
                x_prev = x_low
                x = x_high + su * s_noise * noise_sampler(self.sigma(s), self.sigma(t))
                s = t
                info['n_accept'] += 1
            else:
                info['n_reject'] += 1
            info['nfe'] += order
            info['steps'] += 1

            if self.info_callback is not None:
                self.info_callback({'x': x, 'i': info['steps'] - 1, 't': s, 't_up': s, 'denoised': denoised, 'error': error, 'h': pid.h, **info})

        return x, info


@torch.no_grad()
def sample_dpm_fast(model, x, sigma_min, sigma_max, n, extra_args=None, callback=None, disable=None, eta=0., s_noise=1., noise_sampler=None):
    """DPM-Solver-Fast (fixed step size). See https://arxiv.org/abs/2206.00927."""
    if sigma_min <= 0 or sigma_max <= 0:
        raise ValueError('sigma_min and sigma_max must not be 0')
    with tqdm(total=n, disable=disable) as pbar:
        dpm_solver = DPMSolver(model, extra_args, eps_callback=pbar.update)
        if callback is not None:
            dpm_solver.info_callback = lambda info: callback({'sigma': dpm_solver.sigma(info['t']), 'sigma_hat': dpm_solver.sigma(info['t_up']), **info})
        return dpm_solver.dpm_solver_fast(x, dpm_solver.t(torch.tensor(sigma_max)), dpm_solver.t(torch.tensor(sigma_min)), n, eta, s_noise, noise_sampler)


@torch.no_grad()
def sample_dpm_adaptive(model, x, sigma_min, sigma_max, extra_args=None, callback=None, disable=None, order=3, rtol=0.05, atol=0.0078, h_init=0.05, pcoeff=0., icoeff=1., dcoeff=0., accept_safety=0.81, eta=0., s_noise=1., noise_sampler=None, return_info=False):
    """DPM-Solver-12 and 23 (adaptive step size). See https://arxiv.org/abs/2206.00927."""
    if sigma_min <= 0 or sigma_max <= 0:
        raise ValueError('sigma_min and sigma_max must not be 0')
    with tqdm(disable=disable) as pbar:
        dpm_solver = DPMSolver(model, extra_args, eps_callback=pbar.update)
        if callback is not None:
            dpm_solver.info_callback = lambda info: callback({'sigma': dpm_solver.sigma(info['t']), 'sigma_hat': dpm_solver.sigma(info['t_up']), **info})
        x, info = dpm_solver.dpm_solver_adaptive(x, dpm_solver.t(torch.tensor(sigma_max)), dpm_solver.t(torch.tensor(sigma_min)), order, rtol, atol, h_init, pcoeff, icoeff, dcoeff, accept_safety, eta, s_noise, noise_sampler)
    if return_info:
        return x, info
    return x


@torch.no_grad()
def sample_dpmpp_2s_ancestral(model, x, sigmas, extra_args=None, callback=None, disable=None, eta=1., s_noise=1., noise_sampler=None):
    """Ancestral sampling with DPM-Solver++(2S) second-order steps."""
    extra_args = {} if extra_args is None else extra_args
    noise_sampler = default_noise_sampler(x) if noise_sampler is None else noise_sampler
    s_in = x.new_ones([x.shape[0]])
    sigma_fn = lambda t: t.neg().exp()
    t_fn = lambda sigma: sigma.log().neg()

    for i in trange(len(sigmas) - 1, disable=disable):
        denoised = model(x, sigmas[i] * s_in, **extra_args)
        sigma_down, sigma_up = get_ancestral_step(sigmas[i], sigmas[i + 1], eta=eta)
        if callback is not None:
            callback({'x': x, 'i': i, 'sigma': sigmas[i], 'sigma_hat': sigmas[i], 'denoised': denoised})
        if sigma_down == 0:
            # Euler method
            d = to_d(x, sigmas[i], denoised)
            dt = sigma_down - sigmas[i]
            x = x + d * dt
        else:
            # DPM-Solver++(2S)
            t, t_next = t_fn(sigmas[i]), t_fn(sigma_down)
            r = 1 / 2
            h = t_next - t
            s = t + r * h
            x_2 = (sigma_fn(s) / sigma_fn(t)) * x - (-h * r).expm1() * denoised
            denoised_2 = model(x_2, sigma_fn(s) * s_in, **extra_args)
            x = (sigma_fn(t_next) / sigma_fn(t)) * x - (-h).expm1() * denoised_2
        # Noise addition
        if sigmas[i + 1] > 0:
            x = x + noise_sampler(sigmas[i], sigmas[i + 1]) * s_noise * sigma_up
    return x


@torch.no_grad()
def sample_dpmpp_sde(model, x, sigmas, extra_args=None, callback=None, disable=None, eta=1., s_noise=1., noise_sampler=None, r=1 / 2):
    """DPM-Solver++ (stochastic)."""
    if len(sigmas) <= 1:
        return x

    sigma_min, sigma_max = sigmas[sigmas > 0].min(), sigmas.max()
    seed = extra_args.get("seed", None)
    noise_sampler = BrownianTreeNoiseSampler(x, sigma_min, sigma_max, seed=seed, cpu=True) if noise_sampler is None else noise_sampler
    extra_args = {} if extra_args is None else extra_args
    s_in = x.new_ones([x.shape[0]])
    sigma_fn = lambda t: t.neg().exp()
    t_fn = lambda sigma: sigma.log().neg()

    for i in trange(len(sigmas) - 1, disable=disable):
        denoised = model(x, sigmas[i] * s_in, **extra_args)
        if callback is not None:
            callback({'x': x, 'i': i, 'sigma': sigmas[i], 'sigma_hat': sigmas[i], 'denoised': denoised})
        if sigmas[i + 1] == 0:
            # Euler method
            d = to_d(x, sigmas[i], denoised)
            dt = sigmas[i + 1] - sigmas[i]
            x = x + d * dt
        else:
            # DPM-Solver++
            t, t_next = t_fn(sigmas[i]), t_fn(sigmas[i + 1])
            h = t_next - t
            s = t + h * r
            fac = 1 / (2 * r)

            # Step 1
            sd, su = get_ancestral_step(sigma_fn(t), sigma_fn(s), eta)
            s_ = t_fn(sd)
            x_2 = (sigma_fn(s_) / sigma_fn(t)) * x - (t - s_).expm1() * denoised
            x_2 = x_2 + noise_sampler(sigma_fn(t), sigma_fn(s)) * s_noise * su
            denoised_2 = model(x_2, sigma_fn(s) * s_in, **extra_args)

            # Step 2
            sd, su = get_ancestral_step(sigma_fn(t), sigma_fn(t_next), eta)
            t_next_ = t_fn(sd)
            denoised_d = (1 - fac) * denoised + fac * denoised_2
            x = (sigma_fn(t_next_) / sigma_fn(t)) * x - (t - t_next_).expm1() * denoised_d
            x = x + noise_sampler(sigma_fn(t), sigma_fn(t_next)) * s_noise * su
    return x


@torch.no_grad()
def sample_dpmpp_2m(model, x, sigmas, extra_args=None, callback=None, disable=None):
    """DPM-Solver++(2M)."""
    extra_args = {} if extra_args is None else extra_args
    s_in = x.new_ones([x.shape[0]])
    sigma_fn = lambda t: t.neg().exp()
    t_fn = lambda sigma: sigma.log().neg()
    old_denoised = None

    for i in trange(len(sigmas) - 1, disable=disable):
        denoised = model(x, sigmas[i] * s_in, **extra_args)
        if callback is not None:
            callback({'x': x, 'i': i, 'sigma': sigmas[i], 'sigma_hat': sigmas[i], 'denoised': denoised})
        t, t_next = t_fn(sigmas[i]), t_fn(sigmas[i + 1])
        h = t_next - t
        if old_denoised is None or sigmas[i + 1] == 0:
            x = (sigma_fn(t_next) / sigma_fn(t)) * x - (-h).expm1() * denoised
        else:
            h_last = t - t_fn(sigmas[i - 1])
            r = h_last / h
            denoised_d = (1 + 1 / (2 * r)) * denoised - (1 / (2 * r)) * old_denoised
            x = (sigma_fn(t_next) / sigma_fn(t)) * x - (-h).expm1() * denoised_d
        old_denoised = denoised
    return x

@torch.no_grad()
def sample_dpmpp_2m_sde(model, x, sigmas, extra_args=None, callback=None, disable=None, eta=1., s_noise=1., noise_sampler=None, solver_type='midpoint'):
    """DPM-Solver++(2M) SDE."""
    if len(sigmas) <= 1:
        return x

    if solver_type not in {'heun', 'midpoint'}:
        raise ValueError('solver_type must be \'heun\' or \'midpoint\'')

    seed = extra_args.get("seed", None)
    sigma_min, sigma_max = sigmas[sigmas > 0].min(), sigmas.max()
    noise_sampler = BrownianTreeNoiseSampler(x, sigma_min, sigma_max, seed=seed, cpu=True) if noise_sampler is None else noise_sampler
    extra_args = {} if extra_args is None else extra_args
    s_in = x.new_ones([x.shape[0]])

    old_denoised = None
    h_last = None
    h = None

    for i in trange(len(sigmas) - 1, disable=disable):
        denoised = model(x, sigmas[i] * s_in, **extra_args)
        if callback is not None:
            callback({'x': x, 'i': i, 'sigma': sigmas[i], 'sigma_hat': sigmas[i], 'denoised': denoised})
        if sigmas[i + 1] == 0:
            # Denoising step
            x = denoised
        else:
            # DPM-Solver++(2M) SDE
            t, s = -sigmas[i].log(), -sigmas[i + 1].log()
            h = s - t
            eta_h = eta * h

            x = sigmas[i + 1] / sigmas[i] * (-eta_h).exp() * x + (-h - eta_h).expm1().neg() * denoised

            if old_denoised is not None:
                r = h_last / h
                if solver_type == 'heun':
                    x = x + ((-h - eta_h).expm1().neg() / (-h - eta_h) + 1) * (1 / r) * (denoised - old_denoised)
                elif solver_type == 'midpoint':
                    x = x + 0.5 * (-h - eta_h).expm1().neg() * (1 / r) * (denoised - old_denoised)

            if eta:
                x = x + noise_sampler(sigmas[i], sigmas[i + 1]) * sigmas[i + 1] * (-2 * eta_h).expm1().neg().sqrt() * s_noise

        old_denoised = denoised
        h_last = h
    return x

@torch.no_grad()
def sample_dpmpp_3m_sde(model, x, sigmas, extra_args=None, callback=None, disable=None, eta=1., s_noise=1., noise_sampler=None):
    """DPM-Solver++(3M) SDE."""

    if len(sigmas) <= 1:
        return x

    seed = extra_args.get("seed", None)
    sigma_min, sigma_max = sigmas[sigmas > 0].min(), sigmas.max()
    noise_sampler = BrownianTreeNoiseSampler(x, sigma_min, sigma_max, seed=seed, cpu=True) if noise_sampler is None else noise_sampler
    extra_args = {} if extra_args is None else extra_args
    s_in = x.new_ones([x.shape[0]])

    denoised_1, denoised_2 = None, None
    h, h_1, h_2 = None, None, None

    for i in trange(len(sigmas) - 1, disable=disable):
        denoised = model(x, sigmas[i] * s_in, **extra_args)
        if callback is not None:
            callback({'x': x, 'i': i, 'sigma': sigmas[i], 'sigma_hat': sigmas[i], 'denoised': denoised})
        if sigmas[i + 1] == 0:
            # Denoising step
            x = denoised
        else:
            t, s = -sigmas[i].log(), -sigmas[i + 1].log()
            h = s - t
            h_eta = h * (eta + 1)

            x = torch.exp(-h_eta) * x + (-h_eta).expm1().neg() * denoised

            if h_2 is not None:
                r0 = h_1 / h
                r1 = h_2 / h
                d1_0 = (denoised - denoised_1) / r0
                d1_1 = (denoised_1 - denoised_2) / r1
                d1 = d1_0 + (d1_0 - d1_1) * r0 / (r0 + r1)
                d2 = (d1_0 - d1_1) / (r0 + r1)
                phi_2 = h_eta.neg().expm1() / h_eta + 1
                phi_3 = phi_2 / h_eta - 0.5
                x = x + phi_2 * d1 - phi_3 * d2
            elif h_1 is not None:
                r = h_1 / h
                d = (denoised - denoised_1) / r
                phi_2 = h_eta.neg().expm1() / h_eta + 1
                x = x + phi_2 * d

            if eta:
                x = x + noise_sampler(sigmas[i], sigmas[i + 1]) * sigmas[i + 1] * (-2 * h * eta).expm1().neg().sqrt() * s_noise

        denoised_1, denoised_2 = denoised, denoised_1
        h_1, h_2 = h, h_1
    return x

@torch.no_grad()
def sample_dpmpp_3m_sde_gpu(model, x, sigmas, extra_args=None, callback=None, disable=None, eta=1., s_noise=1., noise_sampler=None):
    if len(sigmas) <= 1:
        return x

    sigma_min, sigma_max = sigmas[sigmas > 0].min(), sigmas.max()
    noise_sampler = BrownianTreeNoiseSampler(x, sigma_min, sigma_max, seed=extra_args.get("seed", None), cpu=False) if noise_sampler is None else noise_sampler
    return sample_dpmpp_3m_sde(model, x, sigmas, extra_args=extra_args, callback=callback, disable=disable, eta=eta, s_noise=s_noise, noise_sampler=noise_sampler)

@torch.no_grad()
def sample_dpmpp_2m_sde_gpu(model, x, sigmas, extra_args=None, callback=None, disable=None, eta=1., s_noise=1., noise_sampler=None, solver_type='midpoint'):
    if len(sigmas) <= 1:
        return x

    sigma_min, sigma_max = sigmas[sigmas > 0].min(), sigmas.max()
    noise_sampler = BrownianTreeNoiseSampler(x, sigma_min, sigma_max, seed=extra_args.get("seed", None), cpu=False) if noise_sampler is None else noise_sampler
    return sample_dpmpp_2m_sde(model, x, sigmas, extra_args=extra_args, callback=callback, disable=disable, eta=eta, s_noise=s_noise, noise_sampler=noise_sampler, solver_type=solver_type)

@torch.no_grad()
def sample_dpmpp_sde_gpu(model, x, sigmas, extra_args=None, callback=None, disable=None, eta=1., s_noise=1., noise_sampler=None, r=1 / 2):
    if len(sigmas) <= 1:
        return x

    sigma_min, sigma_max = sigmas[sigmas > 0].min(), sigmas.max()
    noise_sampler = BrownianTreeNoiseSampler(x, sigma_min, sigma_max, seed=extra_args.get("seed", None), cpu=False) if noise_sampler is None else noise_sampler
    return sample_dpmpp_sde(model, x, sigmas, extra_args=extra_args, callback=callback, disable=disable, eta=eta, s_noise=s_noise, noise_sampler=noise_sampler, r=r)


def append_dims(x, target_dims):
    """Appends dimensions to the end of a tensor until it has target_dims dimensions."""
    dims_to_append = target_dims - x.ndim
    if dims_to_append < 0:
        raise ValueError(f'input has {x.ndim} dims but target_dims is {target_dims}, which is less')
    return x[(...,) + (None,) * dims_to_append]

def DDPMSampler_step(x, sigma, sigma_prev, noise, noise_sampler):
    alpha_cumprod = 1 / ((sigma * sigma) + 1)
    alpha_cumprod_prev = 1 / ((sigma_prev * sigma_prev) + 1)
    alpha = (alpha_cumprod / alpha_cumprod_prev)

    mu = (1.0 / alpha).sqrt() * (x - (1 - alpha) * noise / (1 - alpha_cumprod).sqrt())
    if sigma_prev > 0:
        mu += ((1 - alpha) * (1. - alpha_cumprod_prev) / (1. - alpha_cumprod)).sqrt() * noise_sampler(sigma, sigma_prev)
    return mu

def generic_step_sampler(model, x, sigmas, extra_args=None, callback=None, disable=None, noise_sampler=None, step_function=None):
    extra_args = {} if extra_args is None else extra_args
    noise_sampler = default_noise_sampler(x) if noise_sampler is None else noise_sampler
    s_in = x.new_ones([x.shape[0]])

    for i in trange(len(sigmas) - 1, disable=disable):
        denoised = model(x, sigmas[i] * s_in, **extra_args)
        if callback is not None:
            callback({'x': x, 'i': i, 'sigma': sigmas[i], 'sigma_hat': sigmas[i], 'denoised': denoised})
        x = step_function(x / torch.sqrt(1.0 + sigmas[i] ** 2.0), sigmas[i], sigmas[i + 1], (x - denoised) / sigmas[i], noise_sampler)
        if sigmas[i + 1] != 0:
            x *= torch.sqrt(1.0 + sigmas[i + 1] ** 2.0)
    return x


@torch.no_grad()
def sample_ddpm(model, x, sigmas, extra_args=None, callback=None, disable=None, noise_sampler=None):
    return generic_step_sampler(model, x, sigmas, extra_args, callback, disable, noise_sampler, DDPMSampler_step)

@torch.no_grad()
def sample_lcm(model, x, sigmas, extra_args=None, callback=None, disable=None, noise_sampler=None):
    extra_args = {} if extra_args is None else extra_args
    noise_sampler = default_noise_sampler(x) if noise_sampler is None else noise_sampler
    s_in = x.new_ones([x.shape[0]])
    for i in trange(len(sigmas) - 1, disable=disable):
        denoised = model(x, sigmas[i] * s_in, **extra_args)
        if callback is not None:
            callback({'x': x, 'i': i, 'sigma': sigmas[i], 'sigma_hat': sigmas[i], 'denoised': denoised})

        x = denoised
        if sigmas[i + 1] > 0:
            x = model.inner_model.inner_model.model_sampling.noise_scaling(sigmas[i + 1], noise_sampler(sigmas[i], sigmas[i + 1]), x)
    return x



@torch.no_grad()
def sample_heunpp2(model, x, sigmas, extra_args=None, callback=None, disable=None, s_churn=0., s_tmin=0., s_tmax=float('inf'), s_noise=1.):
    # From MIT licensed: https://github.com/Carzit/sd-webui-samplers-scheduler/
    extra_args = {} if extra_args is None else extra_args
    s_in = x.new_ones([x.shape[0]])
    s_end = sigmas[-1]
    for i in trange(len(sigmas) - 1, disable=disable):
        gamma = min(s_churn / (len(sigmas) - 1), 2 ** 0.5 - 1) if s_tmin <= sigmas[i] <= s_tmax else 0.
        eps = torch.randn_like(x) * s_noise
        sigma_hat = sigmas[i] * (gamma + 1)
        if gamma > 0:
            x = x + eps * (sigma_hat ** 2 - sigmas[i] ** 2) ** 0.5
        denoised = model(x, sigma_hat * s_in, **extra_args)
        d = to_d(x, sigma_hat, denoised)
        if callback is not None:
            callback({'x': x, 'i': i, 'sigma': sigmas[i], 'sigma_hat': sigma_hat, 'denoised': denoised})
        dt = sigmas[i + 1] - sigma_hat
        if sigmas[i + 1] == s_end:
            # Euler method
            x = x + d * dt
        elif sigmas[i + 2] == s_end:

            # Heun's method
            x_2 = x + d * dt
            denoised_2 = model(x_2, sigmas[i + 1] * s_in, **extra_args)
            d_2 = to_d(x_2, sigmas[i + 1], denoised_2)

            w = 2 * sigmas[0]
            w2 = sigmas[i+1]/w
            w1 = 1 - w2

            d_prime = d * w1 + d_2 * w2


            x = x + d_prime * dt

        else:
            # Heun++
            x_2 = x + d * dt
            denoised_2 = model(x_2, sigmas[i + 1] * s_in, **extra_args)
            d_2 = to_d(x_2, sigmas[i + 1], denoised_2)
            dt_2 = sigmas[i + 2] - sigmas[i + 1]

            x_3 = x_2 + d_2 * dt_2
            denoised_3 = model(x_3, sigmas[i + 2] * s_in, **extra_args)
            d_3 = to_d(x_3, sigmas[i + 2], denoised_3)

            w = 3 * sigmas[0]
            w2 = sigmas[i + 1] / w
            w3 = sigmas[i + 2] / w
            w1 = 1 - w2 - w3

            d_prime = w1 * d + w2 * d_2 + w3 * d_3
            x = x + d_prime * dt
    return x

<<<<<<< HEAD
=======
@torch.no_grad()
def sample_heunpp2(model, x, sigmas, extra_args=None, callback=None, disable=None, s_churn=0., s_tmin=0., s_tmax=float('inf'), s_noise=1.):
    # From MIT licensed: https://github.com/Carzit/sd-webui-samplers-scheduler/
    extra_args = {} if extra_args is None else extra_args
    s_in = x.new_ones([x.shape[0]])
    s_end = sigmas[-1]
    for i in trange(len(sigmas) - 1, disable=disable):
        gamma = min(s_churn / (len(sigmas) - 1), 2 ** 0.5 - 1) if s_tmin <= sigmas[i] <= s_tmax else 0.
        eps = torch.randn_like(x) * s_noise
        sigma_hat = sigmas[i] * (gamma + 1)
        if gamma > 0:
            x = x + eps * (sigma_hat ** 2 - sigmas[i] ** 2) ** 0.5
        denoised = model(x, sigma_hat * s_in, **extra_args)
        d = to_d(x, sigma_hat, denoised)
        if callback is not None:
            callback({'x': x, 'i': i, 'sigma': sigmas[i], 'sigma_hat': sigma_hat, 'denoised': denoised})
        dt = sigmas[i + 1] - sigma_hat
        if sigmas[i + 1] == s_end:
            # Euler method
            x = x + d * dt
        elif sigmas[i + 2] == s_end:

            # Heun's method
            x_2 = x + d * dt
            denoised_2 = model(x_2, sigmas[i + 1] * s_in, **extra_args)
            d_2 = to_d(x_2, sigmas[i + 1], denoised_2)

            w = 2 * sigmas[0]
            w2 = sigmas[i+1]/w
            w1 = 1 - w2

            d_prime = d * w1 + d_2 * w2


            x = x + d_prime * dt

        else:
            # Heun++
            x_2 = x + d * dt
            denoised_2 = model(x_2, sigmas[i + 1] * s_in, **extra_args)
            d_2 = to_d(x_2, sigmas[i + 1], denoised_2)
            dt_2 = sigmas[i + 2] - sigmas[i + 1]

            x_3 = x_2 + d_2 * dt_2
            denoised_3 = model(x_3, sigmas[i + 2] * s_in, **extra_args)
            d_3 = to_d(x_3, sigmas[i + 2], denoised_3)

            w = 3 * sigmas[0]
            w2 = sigmas[i + 1] / w
            w3 = sigmas[i + 2] / w
            w1 = 1 - w2 - w3

            d_prime = w1 * d + w2 * d_2 + w3 * d_3
            x = x + d_prime * dt
    return x

>>>>>>> deaa413b

#From https://github.com/zju-pi/diff-sampler/blob/main/diff-solvers-main/solvers.py
#under Apache 2 license
def sample_ipndm(model, x, sigmas, extra_args=None, callback=None, disable=None, max_order=4):
    extra_args = {} if extra_args is None else extra_args
    s_in = x.new_ones([x.shape[0]])

    x_next = x

    buffer_model = []
    for i in trange(len(sigmas) - 1, disable=disable):
        t_cur = sigmas[i]
        t_next = sigmas[i + 1]

        x_cur = x_next

        denoised = model(x_cur, t_cur * s_in, **extra_args)
        if callback is not None:
            callback({'x': x, 'i': i, 'sigma': sigmas[i], 'sigma_hat': sigmas[i], 'denoised': denoised})

        d_cur = (x_cur - denoised) / t_cur

        order = min(max_order, i+1)
        if order == 1:      # First Euler step.
            x_next = x_cur + (t_next - t_cur) * d_cur
        elif order == 2:    # Use one history point.
            x_next = x_cur + (t_next - t_cur) * (3 * d_cur - buffer_model[-1]) / 2
        elif order == 3:    # Use two history points.
            x_next = x_cur + (t_next - t_cur) * (23 * d_cur - 16 * buffer_model[-1] + 5 * buffer_model[-2]) / 12
        elif order == 4:    # Use three history points.
            x_next = x_cur + (t_next - t_cur) * (55 * d_cur - 59 * buffer_model[-1] + 37 * buffer_model[-2] - 9 * buffer_model[-3]) / 24

        if len(buffer_model) == max_order - 1:
            for k in range(max_order - 2):
                buffer_model[k] = buffer_model[k+1]
            buffer_model[-1] = d_cur
        else:
            buffer_model.append(d_cur)

    return x_next

#From https://github.com/zju-pi/diff-sampler/blob/main/diff-solvers-main/solvers.py
#under Apache 2 license
def sample_ipndm_v(model, x, sigmas, extra_args=None, callback=None, disable=None, max_order=4):
    extra_args = {} if extra_args is None else extra_args
    s_in = x.new_ones([x.shape[0]])

    x_next = x
    t_steps = sigmas

    buffer_model = []
    for i in trange(len(sigmas) - 1, disable=disable):
        t_cur = sigmas[i]
        t_next = sigmas[i + 1]

        x_cur = x_next

        denoised = model(x_cur, t_cur * s_in, **extra_args)
        if callback is not None:
            callback({'x': x, 'i': i, 'sigma': sigmas[i], 'sigma_hat': sigmas[i], 'denoised': denoised})

        d_cur = (x_cur - denoised) / t_cur

        order = min(max_order, i+1)
        if order == 1:      # First Euler step.
            x_next = x_cur + (t_next - t_cur) * d_cur
        elif order == 2:    # Use one history point.
            h_n = (t_next - t_cur)
            h_n_1 = (t_cur - t_steps[i-1])
            coeff1 = (2 + (h_n / h_n_1)) / 2
            coeff2 = -(h_n / h_n_1) / 2
            x_next = x_cur + (t_next - t_cur) * (coeff1 * d_cur + coeff2 * buffer_model[-1])
        elif order == 3:    # Use two history points.
            h_n = (t_next - t_cur)
            h_n_1 = (t_cur - t_steps[i-1])
            h_n_2 = (t_steps[i-1] - t_steps[i-2])
            temp = (1 - h_n / (3 * (h_n + h_n_1)) * (h_n * (h_n + h_n_1)) / (h_n_1 * (h_n_1 + h_n_2))) / 2
            coeff1 = (2 + (h_n / h_n_1)) / 2 + temp
            coeff2 = -(h_n / h_n_1) / 2 - (1 + h_n_1 / h_n_2) * temp
            coeff3 = temp * h_n_1 / h_n_2
            x_next = x_cur + (t_next - t_cur) * (coeff1 * d_cur + coeff2 * buffer_model[-1] + coeff3 * buffer_model[-2])
        elif order == 4:    # Use three history points.
            h_n = (t_next - t_cur)
            h_n_1 = (t_cur - t_steps[i-1])
            h_n_2 = (t_steps[i-1] - t_steps[i-2])
            h_n_3 = (t_steps[i-2] - t_steps[i-3])
            temp1 = (1 - h_n / (3 * (h_n + h_n_1)) * (h_n * (h_n + h_n_1)) / (h_n_1 * (h_n_1 + h_n_2))) / 2
            temp2 = ((1 - h_n / (3 * (h_n + h_n_1))) / 2 + (1 - h_n / (2 * (h_n + h_n_1))) * h_n / (6 * (h_n + h_n_1 + h_n_2))) \
                   * (h_n * (h_n + h_n_1) * (h_n + h_n_1 + h_n_2)) / (h_n_1 * (h_n_1 + h_n_2) * (h_n_1 + h_n_2 + h_n_3))
            coeff1 = (2 + (h_n / h_n_1)) / 2 + temp1 + temp2
            coeff2 = -(h_n / h_n_1) / 2 - (1 + h_n_1 / h_n_2) * temp1 - (1 + (h_n_1 / h_n_2) + (h_n_1 * (h_n_1 + h_n_2) / (h_n_2 * (h_n_2 + h_n_3)))) * temp2
            coeff3 = temp1 * h_n_1 / h_n_2 + ((h_n_1 / h_n_2) + (h_n_1 * (h_n_1 + h_n_2) / (h_n_2 * (h_n_2 + h_n_3))) * (1 + h_n_2 / h_n_3)) * temp2
            coeff4 = -temp2 * (h_n_1 * (h_n_1 + h_n_2) / (h_n_2 * (h_n_2 + h_n_3))) * h_n_1 / h_n_2
            x_next = x_cur + (t_next - t_cur) * (coeff1 * d_cur + coeff2 * buffer_model[-1] + coeff3 * buffer_model[-2] + coeff4 * buffer_model[-3])

        if len(buffer_model) == max_order - 1:
            for k in range(max_order - 2):
                buffer_model[k] = buffer_model[k+1]
            buffer_model[-1] = d_cur.detach()
        else:
            buffer_model.append(d_cur.detach())

    return x_next

#From https://github.com/zju-pi/diff-sampler/blob/main/diff-solvers-main/solvers.py
#under Apache 2 license
@torch.no_grad()
def sample_deis(model, x, sigmas, extra_args=None, callback=None, disable=None, max_order=3, deis_mode='tab'):
    extra_args = {} if extra_args is None else extra_args
    s_in = x.new_ones([x.shape[0]])

    x_next = x
    t_steps = sigmas

    coeff_list = deis.get_deis_coeff_list(t_steps, max_order, deis_mode=deis_mode)

    buffer_model = []
    for i in trange(len(sigmas) - 1, disable=disable):
        t_cur = sigmas[i]
        t_next = sigmas[i + 1]

        x_cur = x_next

        denoised = model(x_cur, t_cur * s_in, **extra_args)
        if callback is not None:
            callback({'x': x, 'i': i, 'sigma': sigmas[i], 'sigma_hat': sigmas[i], 'denoised': denoised})

        d_cur = (x_cur - denoised) / t_cur

        order = min(max_order, i+1)
        if t_next <= 0:
            order = 1

        if order == 1:          # First Euler step.
            x_next = x_cur + (t_next - t_cur) * d_cur
        elif order == 2:        # Use one history point.
            coeff_cur, coeff_prev1 = coeff_list[i]
            x_next = x_cur + coeff_cur * d_cur + coeff_prev1 * buffer_model[-1]
        elif order == 3:        # Use two history points.
            coeff_cur, coeff_prev1, coeff_prev2 = coeff_list[i]
            x_next = x_cur + coeff_cur * d_cur + coeff_prev1 * buffer_model[-1] + coeff_prev2 * buffer_model[-2]
        elif order == 4:        # Use three history points.
            coeff_cur, coeff_prev1, coeff_prev2, coeff_prev3 = coeff_list[i]
            x_next = x_cur + coeff_cur * d_cur + coeff_prev1 * buffer_model[-1] + coeff_prev2 * buffer_model[-2] + coeff_prev3 * buffer_model[-3]

        if len(buffer_model) == max_order - 1:
            for k in range(max_order - 2):
                buffer_model[k] = buffer_model[k+1]
            buffer_model[-1] = d_cur.detach()
        else:
            buffer_model.append(d_cur.detach())

    return x_next

@torch.no_grad()
def sample_euler_cfg_pp(model, x, sigmas, extra_args=None, callback=None, disable=None):
    extra_args = {} if extra_args is None else extra_args

    temp = [0]
    def post_cfg_function(args):
        temp[0] = args["uncond_denoised"]
        return args["denoised"]

    model_options = extra_args.get("model_options", {}).copy()
    extra_args["model_options"] = ldm_patched.modules.model_patcher.set_model_options_post_cfg_function(model_options, post_cfg_function, disable_cfg1_optimization=True)

    s_in = x.new_ones([x.shape[0]])
    for i in trange(len(sigmas) - 1, disable=disable):
        sigma_hat = sigmas[i]
        denoised = model(x, sigma_hat * s_in, **extra_args)
        d = to_d(x, sigma_hat, temp[0])
        if callback is not None:
            callback({'x': x, 'i': i, 'sigma': sigmas[i], 'sigma_hat': sigma_hat, 'denoised': denoised})
        dt = sigmas[i + 1] - sigma_hat
        # Euler method
        x = denoised + d * sigmas[i + 1]
    return x

@torch.no_grad()
def sample_euler_ancestral_cfg_pp(model, x, sigmas, extra_args=None, callback=None, disable=None, eta=1., s_noise=1., noise_sampler=None):
    """Ancestral sampling with Euler method steps."""
    extra_args = {} if extra_args is None else extra_args
    noise_sampler = default_noise_sampler(x) if noise_sampler is None else noise_sampler

    temp = [0]
    def post_cfg_function(args):
        temp[0] = args["uncond_denoised"]
        return args["denoised"]

    model_options = extra_args.get("model_options", {}).copy()
    extra_args["model_options"] = ldm_patched.modules.model_patcher.set_model_options_post_cfg_function(model_options, post_cfg_function, disable_cfg1_optimization=True)

    s_in = x.new_ones([x.shape[0]])
    for i in trange(len(sigmas) - 1, disable=disable):
        denoised = model(x, sigmas[i] * s_in, **extra_args)
        sigma_down, sigma_up = get_ancestral_step(sigmas[i], sigmas[i + 1], eta=eta)
        if callback is not None:
            callback({'x': x, 'i': i, 'sigma': sigmas[i], 'sigma_hat': sigmas[i], 'denoised': denoised})
        d = to_d(x, sigmas[i], temp[0])
        # Euler method
        dt = sigma_down - sigmas[i]
        x = denoised + d * sigma_down
        if sigmas[i + 1] > 0:
            x = x + noise_sampler(sigmas[i], sigmas[i + 1]) * s_noise * sigma_up
    return x

@torch.no_grad()
def sample_dpmpp_2s_ancestral_cfg_pp(model, x, sigmas, extra_args=None, callback=None, disable=None, eta=1., s_noise=1., noise_sampler=None):
    """Ancestral sampling with DPM-Solver++(2S) second-order steps and CFG++."""
    extra_args = {} if extra_args is None else extra_args
    noise_sampler = default_noise_sampler(x) if noise_sampler is None else noise_sampler
    
    temp = [0]
    def post_cfg_function(args):
        temp[0] = args["uncond_denoised"]
        return args["denoised"]
    
    model_options = extra_args.get("model_options", {}).copy()
    extra_args["model_options"] = ldm_patched.modules.model_patcher.set_model_options_post_cfg_function(model_options, post_cfg_function, disable_cfg1_optimization=True)
    
    s_in = x.new_ones([x.shape[0]])
    sigma_fn = lambda t: t.neg().exp()
    t_fn = lambda sigma: sigma.log().neg()

    for i in trange(len(sigmas) - 1, disable=disable):
        denoised = model(x, sigmas[i] * s_in, **extra_args)
        sigma_down, sigma_up = get_ancestral_step(sigmas[i], sigmas[i + 1], eta=eta)
        if callback is not None:
            callback({'x': x, 'i': i, 'sigma': sigmas[i], 'sigma_hat': sigmas[i], 'denoised': denoised})
        if sigma_down == 0:
            # Euler method
            d = to_d(x, sigmas[i], temp[0])
            dt = sigma_down - sigmas[i]
            x = denoised + d * sigma_down
        else:
            # DPM-Solver++(2S)
            t, t_next = t_fn(sigmas[i]), t_fn(sigma_down)
            r = 1 / 2
            h = t_next - t
            s = t + r * h
            x_2 = (sigma_fn(s) / sigma_fn(t)) * x - (-h * r).expm1() * denoised
            denoised_2 = model(x_2, sigma_fn(s) * s_in, **extra_args)
            d = to_d(x, sigmas[i], temp[0])
            x = denoised_2 + d * sigma_down
        # Noise addition
        if sigmas[i + 1] > 0:
            x = x + noise_sampler(sigmas[i], sigmas[i + 1]) * s_noise * sigma_up
    return x

@torch.no_grad()
def sample_dpmpp_sde_cfg_pp(model, x, sigmas, extra_args=None, callback=None, disable=None, eta=1., s_noise=1., noise_sampler=None, r=1 / 2):
    """DPM-Solver++ (stochastic) with CFG++."""
    if len(sigmas) <= 1:
        return x

    sigma_min, sigma_max = sigmas[sigmas > 0].min(), sigmas.max()
    seed = extra_args.get("seed", None)
    noise_sampler = BrownianTreeNoiseSampler(x, sigma_min, sigma_max, seed=seed, cpu=True) if noise_sampler is None else noise_sampler
    extra_args = {} if extra_args is None else extra_args
    
    temp = [0]
    def post_cfg_function(args):
        temp[0] = args["uncond_denoised"]
        return args["denoised"]
    
    model_options = extra_args.get("model_options", {}).copy()
    extra_args["model_options"] = ldm_patched.modules.model_patcher.set_model_options_post_cfg_function(model_options, post_cfg_function, disable_cfg1_optimization=True)
    
    s_in = x.new_ones([x.shape[0]])
    sigma_fn = lambda t: t.neg().exp()
    t_fn = lambda sigma: sigma.log().neg()

    for i in trange(len(sigmas) - 1, disable=disable):
        denoised = model(x, sigmas[i] * s_in, **extra_args)
        if callback is not None:
            callback({'x': x, 'i': i, 'sigma': sigmas[i], 'sigma_hat': sigmas[i], 'denoised': denoised})
        if sigmas[i + 1] == 0:
            # Euler method
            d = to_d(x, sigmas[i], temp[0])
            dt = sigmas[i + 1] - sigmas[i]
            x = denoised + d * sigmas[i + 1]
        else:
            # DPM-Solver++
            t, t_next = t_fn(sigmas[i]), t_fn(sigmas[i + 1])
            h = t_next - t
            s = t + h * r
            fac = 1 / (2 * r)

            # Step 1
            sd, su = get_ancestral_step(sigma_fn(t), sigma_fn(s), eta)
            s_ = t_fn(sd)
            x_2 = (sigma_fn(s_) / sigma_fn(t)) * x - (t - s_).expm1() * denoised
            x_2 = x_2 + noise_sampler(sigma_fn(t), sigma_fn(s)) * s_noise * su
            denoised_2 = model(x_2, sigma_fn(s) * s_in, **extra_args)

            # Step 2
            sd, su = get_ancestral_step(sigma_fn(t), sigma_fn(t_next), eta)
            t_next_ = t_fn(sd)
            denoised_d = (1 - fac) * temp[0] + fac * temp[0]  # Use temp[0] instead of denoised
            x = denoised_2 + to_d(x, sigmas[i], denoised_d) * sd
            x = x + noise_sampler(sigma_fn(t), sigma_fn(t_next)) * s_noise * su
    return x

@torch.no_grad()
def sample_dpmpp_2m_cfg_pp(model, x, sigmas, extra_args=None, callback=None, disable=None):
    """DPM-Solver++(2M) with CFG++."""
    extra_args = {} if extra_args is None else extra_args
    
    temp = [0]
    def post_cfg_function(args):
        temp[0] = args["uncond_denoised"]
        return args["denoised"]
    
    model_options = extra_args.get("model_options", {}).copy()
    extra_args["model_options"] = ldm_patched.modules.model_patcher.set_model_options_post_cfg_function(model_options, post_cfg_function, disable_cfg1_optimization=True)
    
    s_in = x.new_ones([x.shape[0]])
    sigma_fn = lambda t: t.neg().exp()
    t_fn = lambda sigma: sigma.log().neg()
    old_denoised = None

    for i in trange(len(sigmas) - 1, disable=disable):
        denoised = model(x, sigmas[i] * s_in, **extra_args)
        if callback is not None:
            callback({'x': x, 'i': i, 'sigma': sigmas[i], 'sigma_hat': sigmas[i], 'denoised': denoised})
        t, t_next = t_fn(sigmas[i]), t_fn(sigmas[i + 1])
        h = t_next - t
        if old_denoised is None or sigmas[i + 1] == 0:
            x = denoised + to_d(x, sigmas[i], temp[0]) * sigmas[i + 1]
        else:
            h_last = t - t_fn(sigmas[i - 1])
            r = h_last / h
            denoised_d = (1 + 1 / (2 * r)) * temp[0] - (1 / (2 * r)) * old_denoised
            x = denoised + to_d(x, sigmas[i], denoised_d) * sigmas[i + 1]
        old_denoised = temp[0]
<<<<<<< HEAD
    return x

# @torch.no_grad()
# def sample_dpmpp_2m_sde_cfg_pp(model, x, sigmas, extra_args=None, callback=None, disable=None, eta=1., s_noise=1., noise_sampler=None, solver_type='midpoint'):
#     """DPM-Solver++(2M) SDE with CFG++."""
#     if len(sigmas) <= 1:
#         return x

#     if solver_type not in {'heun', 'midpoint'}:
#         raise ValueError('solver_type must be \'heun\' or \'midpoint\'')

#     seed = extra_args.get("seed", None)
#     sigma_min, sigma_max = sigmas[sigmas > 0].min(), sigmas.max()
#     noise_sampler = BrownianTreeNoiseSampler(x, sigma_min, sigma_max, seed=seed, cpu=True) if noise_sampler is None else noise_sampler
#     extra_args = {} if extra_args is None else extra_args
    
#     temp = [0]
#     def post_cfg_function(args):
#         temp[0] = args["uncond_denoised"]
#         return args["denoised"]
    
#     model_options = extra_args.get("model_options", {}).copy()
#     extra_args["model_options"] = ldm_patched.modules.model_patcher.set_model_options_post_cfg_function(model_options, post_cfg_function, disable_cfg1_optimization=True)
    
#     s_in = x.new_ones([x.shape[0]])

#     old_denoised = None
#     h_last = None
#     h = None

#     for i in trange(len(sigmas) - 1, disable=disable):
#         denoised = model(x, sigmas[i] * s_in, **extra_args)
#         if callback is not None:
#             callback({'x': x, 'i': i, 'sigma': sigmas[i], 'sigma_hat': sigmas[i], 'denoised': denoised})
#         if sigmas[i + 1] == 0:
#             # Denoising step
#             x = denoised
#         else:
#             # DPM-Solver++(2M) SDE
#             t, s = -sigmas[i].log(), -sigmas[i + 1].log()
#             h = s - t
#             eta_h = eta * h

#             x = sigmas[i + 1] / sigmas[i] * (-eta_h).exp() * x + (-h - eta_h).expm1().neg() * denoised

#             if old_denoised is not None:
#                 r = h_last / h
#                 if solver_type == 'heun':
#                     x = x + ((-h - eta_h).expm1().neg() / (-h - eta_h) + 1) * (1 / r) * (temp[0] - old_denoised)
#                 elif solver_type == 'midpoint':
#                     x = x + 0.5 * (-h - eta_h).expm1().neg() * (1 / r) * (temp[0] - old_denoised)

#             if eta:
#                 x = x + noise_sampler(sigmas[i], sigmas[i + 1]) * sigmas[i + 1] * (-2 * eta_h).expm1().neg().sqrt() * s_noise

#         old_denoised = temp[0]
#         h_last = h
#     return x

# @torch.no_grad()
# def sample_dpmpp_3m_sde_cfg_pp(model, x, sigmas, extra_args=None, callback=None, disable=None, eta=1., s_noise=1., noise_sampler=None):
#     """DPM-Solver++(3M) SDE with CFG++."""
#     if len(sigmas) <= 1:
#         return x

#     seed = extra_args.get("seed", None)
#     sigma_min, sigma_max = sigmas[sigmas > 0].min(), sigmas.max()
#     noise_sampler = BrownianTreeNoiseSampler(x, sigma_min, sigma_max, seed=seed, cpu=True) if noise_sampler is None else noise_sampler
#     extra_args = {} if extra_args is None else extra_args
    
#     temp = [0]
#     def post_cfg_function(args):
#         temp[0] = args["uncond_denoised"]
#         return args["denoised"]
    
#     model_options = extra_args.get("model_options", {}).copy()
#     extra_args["model_options"] = ldm_patched.modules.model_patcher.set_model_options_post_cfg_function(model_options, post_cfg_function, disable_cfg1_optimization=True)
    
#     s_in = x.new_ones([x.shape[0]])

#     denoised_1, denoised_2 = None, None
#     h, h_1, h_2 = None, None, None

#     for i in trange(len(sigmas) - 1, disable=disable):
#         denoised = model(x, sigmas[i] * s_in, **extra_args)
#         if callback is not None:
#             callback({'x': x, 'i': i, 'sigma': sigmas[i], 'sigma_hat': sigmas[i], 'denoised': denoised})
#         if sigmas[i + 1] == 0:
#             x = denoised
#         else:
#             t, s = -sigmas[i].log(), -sigmas[i + 1].log()
#             h = s - t
#             h_eta = h * (eta + 1)

#             x = torch.exp(-h_eta) * x + (-h_eta).expm1().neg() * denoised

#             if h_2 is not None:
#                 r0 = h_1 / h
#                 r1 = h_2 / h
#                 d1_0 = (denoised - denoised_1) / r0
#                 d1_1 = (denoised_1 - denoised_2) / r1
#                 d1 = d1_0 + (d1_0 - d1_1) * r0 / (r0 + r1)
#                 d2 = (d1_0 - d1_1) / (r0 + r1)
#                 phi_2 = h_eta.neg().expm1() / h_eta + 1
#                 phi_3 = phi_2 / h_eta - 0.5
#                 x = x + phi_2 * d1 - phi_3 * d2
#             elif h_1 is not None:
#                 r = h_1 / h
#                 d = (denoised - denoised_1) / r
#                 phi_2 = h_eta.neg().expm1() / h_eta + 1
#                 x = x + phi_2 * d

#             if eta:
#                 x = x + noise_sampler(sigmas[i], sigmas[i + 1]) * sigmas[i + 1] * (-2 * h * eta).expm1().neg().sqrt() * s_noise

#         denoised_1, denoised_2 = denoised, denoised_1
#         h_1, h_2 = h, h_1
#     return x

# @torch.no_grad()
# def sample_ddpm_cfg_pp(model, x, sigmas, extra_args=None, callback=None, disable=None, noise_sampler=None):
#     extra_args = {} if extra_args is None else extra_args
#     noise_sampler = default_noise_sampler(x) if noise_sampler is None else noise_sampler
    
#     temp = [0]
#     def post_cfg_function(args):
#         temp[0] = args["uncond_denoised"]
#         return args["denoised"]
    
#     model_options = extra_args.get("model_options", {}).copy()
#     extra_args["model_options"] = ldm_patched.modules.model_patcher.set_model_options_post_cfg_function(model_options, post_cfg_function, disable_cfg1_optimization=True)
    
#     s_in = x.new_ones([x.shape[0]])

#     for i in trange(len(sigmas) - 1, disable=disable):
#         denoised = model(x, sigmas[i] * s_in, **extra_args)
#         if callback is not None:
#             callback({'x': x, 'i': i, 'sigma': sigmas[i], 'sigma_hat': sigmas[i], 'denoised': denoised})
#         x = DDPMSampler_step(x / torch.sqrt(1.0 + sigmas[i] ** 2.0), sigmas[i], sigmas[i + 1], (x - temp[0]) / sigmas[i], noise_sampler)
#         if sigmas[i + 1] != 0:
#             x *= torch.sqrt(1.0 + sigmas[i + 1] ** 2.0)
#     return x

# @torch.no_grad()
# def sample_lcm_cfg_pp(model, x, sigmas, extra_args=None, callback=None, disable=None, noise_sampler=None):
#     extra_args = {} if extra_args is None else extra_args
#     noise_sampler = default_noise_sampler(x) if noise_sampler is None else noise_sampler
    
#     temp = [0]
#     def post_cfg_function(args):
#         temp[0] = args["uncond_denoised"]
#         return args["denoised"]
    
#     model_options = extra_args.get("model_options", {}).copy()
#     extra_args["model_options"] = ldm_patched.modules.model_patcher.set_model_options_post_cfg_function(model_options, post_cfg_function, disable_cfg1_optimization=True)
    
#     s_in = x.new_ones([x.shape[0]])
    
#     for i in trange(len(sigmas) - 1, disable=disable):
#         denoised = model(x, sigmas[i] * s_in, **extra_args)
#         if callback is not None:
#             callback({'x': x, 'i': i, 'sigma': sigmas[i], 'sigma_hat': sigmas[i], 'denoised': denoised})

#         x = denoised
#         if sigmas[i + 1] > 0:
#             x = model.inner_model.inner_model.model_sampling.noise_scaling(sigmas[i + 1], noise_sampler(sigmas[i], sigmas[i + 1]), temp[0])
#     return x

# @torch.no_grad()
# def sample_heunpp2_cfg_pp(model, x, sigmas, extra_args=None, callback=None, disable=None, s_churn=0., s_tmin=0., s_tmax=float('inf'), s_noise=1.):
#     extra_args = {} if extra_args is None else extra_args
    
#     temp = [0]
#     def post_cfg_function(args):
#         temp[0] = args["uncond_denoised"]
#         return args["denoised"]
    
#     model_options = extra_args.get("model_options", {}).copy()
#     extra_args["model_options"] = ldm_patched.modules.model_patcher.set_model_options_post_cfg_function(model_options, post_cfg_function, disable_cfg1_optimization=True)
    
#     s_in = x.new_ones([x.shape[0]])
#     s_end = sigmas[-1]
#     for i in trange(len(sigmas) - 1, disable=disable):
#         gamma = min(s_churn / (len(sigmas) - 1), 2 ** 0.5 - 1) if s_tmin <= sigmas[i] <= s_tmax else 0.
#         eps = torch.randn_like(x) * s_noise
#         sigma_hat = sigmas[i] * (gamma + 1)
#         if gamma > 0:
#             x = x + eps * (sigma_hat ** 2 - sigmas[i] ** 2) ** 0.5
#         denoised = model(x, sigma_hat * s_in, **extra_args)
#         d = to_d(x, sigma_hat, temp[0])
#         if callback is not None:
#             callback({'x': x, 'i': i, 'sigma': sigmas[i], 'sigma_hat': sigma_hat, 'denoised': denoised})
#         dt = sigmas[i + 1] - sigma_hat
#         if sigmas[i + 1] == s_end:
#             x = x + d * dt
#         elif sigmas[i + 2] == s_end:
#             x_2 = x + d * dt
#             denoised_2 = model(x_2, sigmas[i + 1] * s_in, **extra_args)
#             d_2 = to_d(x_2, sigmas[i + 1], temp[0])
#             w = 2 * sigmas[0]
#             w2 = sigmas[i+1]/w
#             w1 = 1 - w2
#             d_prime = d * w1 + d_2 * w2
#             x = x + d_prime * dt
#         else:
#             x_2 = x + d * dt
#             denoised_2 = model(x_2, sigmas[i + 1] * s_in, **extra_args)
#             d_2 = to_d(x_2, sigmas[i + 1], temp[0])
#             dt_2 = sigmas[i + 2] - sigmas[i + 1]
#             x_3 = x_2 + d_2 * dt_2
#             denoised_3 = model(x_3, sigmas[i + 2] * s_in, **extra_args)
#             d_3 = to_d(x_3, sigmas[i + 2], temp[0])
#             w = 3 * sigmas[0]
#             w2 = sigmas[i + 1] / w
#             w3 = sigmas[i + 2] / w
#             w1 = 1 - w2 - w3
#             d_prime = w1 * d + w2 * d_2 + w3 * d_3
#             x = x + d_prime * dt
#     return x

# def sample_ipndm_cfg_pp(model, x, sigmas, extra_args=None, callback=None, disable=None, max_order=4):
#     extra_args = {} if extra_args is None else extra_args
    
#     temp = [0]
#     def post_cfg_function(args):
#         temp[0] = args["uncond_denoised"]
#         return args["denoised"]
    
#     model_options = extra_args.get("model_options", {}).copy()
#     extra_args["model_options"] = ldm_patched.modules.model_patcher.set_model_options_post_cfg_function(model_options, post_cfg_function, disable_cfg1_optimization=True)
    
#     s_in = x.new_ones([x.shape[0]])
#     x_next = x
#     buffer_model = []
#     for i in trange(len(sigmas) - 1, disable=disable):
#         t_cur = sigmas[i]
#         t_next = sigmas[i + 1]
#         x_cur = x_next
#         denoised = model(x_cur, t_cur * s_in, **extra_args)
#         if callback is not None:
#             callback({'x': x, 'i': i, 'sigma': sigmas[i], 'sigma_hat': sigmas[i], 'denoised': denoised})
#         d_cur = (x_cur - temp[0]) / t_cur
#         order = min(max_order, i+1)
#         if order == 1:
#             x_next = x_cur + (t_next - t_cur) * d_cur
#         elif order == 2:
#             x_next = x_cur + (t_next - t_cur) * (3 * d_cur - buffer_model[-1]) / 2
#         elif order == 3:
#             x_next = x_cur + (t_next - t_cur) * (23 * d_cur - 16 * buffer_model[-1] + 5 * buffer_model[-2]) / 12
#         elif order == 4:
#             x_next = x_cur + (t_next - t_cur) * (55 * d_cur - 59 * buffer_model[-1] + 37 * buffer_model[-2] - 9 * buffer_model[-3]) / 24
#         if len(buffer_model) == max_order - 1:
#             for k in range(max_order - 2):
#                 buffer_model[k] = buffer_model[k+1]
#             buffer_model[-1] = d_cur
#         else:
#             buffer_model.append(d_cur)
#     return x_next

# def sample_ipndm_v_cfg_pp(model, x, sigmas, extra_args=None, callback=None, disable=None, max_order=4):
#     extra_args = {} if extra_args is None else extra_args
    
#     temp = [0]
#     def post_cfg_function(args):
#         temp[0] = args["uncond_denoised"]
#         return args["denoised"]
    
#     model_options = extra_args.get("model_options", {}).copy()
#     extra_args["model_options"] = ldm_patched.modules.model_patcher.set_model_options_post_cfg_function(model_options, post_cfg_function, disable_cfg1_optimization=True)
    
#     s_in = x.new_ones([x.shape[0]])
#     x_next = x
#     t_steps = sigmas
#     buffer_model = []
#     for i in trange(len(sigmas) - 1, disable=disable):
#         t_cur = sigmas[i]
#         t_next = sigmas[i + 1]
#         x_cur = x_next
#         denoised = model(x_cur, t_cur * s_in, **extra_args)
#         if callback is not None:
#             callback({'x': x, 'i': i, 'sigma': sigmas[i], 'sigma_hat': sigmas[i], 'denoised': denoised})
#         d_cur = (x_cur - temp[0]) / t_cur
#         order = min(max_order, i+1)
#         if order == 1:
#             x_next = x_cur + (t_next - t_cur) * d_cur
#         elif order == 2:
#             h_n = (t_next - t_cur)
#             h_n_1 = (t_cur - t_steps[i-1])
#             coeff1 = (2 + (h_n / h_n_1)) / 2
#             coeff2 = -(h_n / h_n_1) / 2
#             x_next = x_cur + (t_next - t_cur) * (coeff1 * d_cur + coeff2 * buffer_model[-1])
#         elif order == 3:
#             h_n = (t_next - t_cur)
#             h_n_1 = (t_cur - t_steps[i-1])
#             h_n_2 = (t_steps[i-1] - t_steps[i-2])
#             temp = (1 - h_n / (3 * (h_n + h_n_1)) * (h_n * (h_n + h_n_1)) / (h_n_1 * (h_n_1 + h_n_2))) / 2
#             coeff1 = (2 + (h_n / h_n_1)) / 2 + temp
#             coeff2 = -(h_n / h_n_1) / 2 - (1 + h_n_1 / h_n_2) * temp
#             coeff3 = temp * h_n_1 / h_n_2
#             x_next = x_cur + (t_next - t_cur) * (coeff1 * d_cur + coeff2 * buffer_model[-1] + coeff3 * buffer_model[-2])
#         elif order == 4:
#             h_n = (t_next - t_cur)
#             h_n_1 = (t_cur - t_steps[i-1])
#             h_n_2 = (t_steps[i-1] - t_steps[i-2])
#             h_n_3 = (t_steps[i-2] - t_steps[i-3])
#             temp1 = (1 - h_n / (3 * (h_n + h_n_1)) * (h_n * (h_n + h_n_1)) / (h_n_1 * (h_n_1 + h_n_2))) / 2
#             temp2 = ((1 - h_n / (3 * (h_n + h_n_1))) / 2 + (1 - h_n / (2 * (h_n + h_n_1))) * h_n / (6 * (h_n + h_n_1 + h_n_2))) \
#                    * (h_n * (h_n + h_n_1) * (h_n + h_n_1 + h_n_2)) / (h_n_1 * (h_n_1 + h_n_2) * (h_n_1 + h_n_2 + h_n_3))
#             coeff1 = (2 + (h_n / h_n_1)) / 2 + temp1 + temp2
#             coeff2 = -(h_n / h_n_1) / 2 - (1 + h_n_1 / h_n_2) * temp1 - (1 + (h_n_1 / h_n_2) + (h_n_1 * (h_n_1 + h_n_2) / (h_n_2 * (h_n_2 + h_n_3)))) * temp2
#             coeff3 = temp1 * h_n_1 / h_n_2 + ((h_n_1 / h_n_2) + (h_n_1 * (h_n_1 + h_n_2) / (h_n_2 * (h_n_2 + h_n_3))) * (1 + h_n_2 / h_n_3)) * temp2
#             coeff4 = -temp2 * (h_n_1 * (h_n_1 + h_n_2) / (h_n_2 * (h_n_2 + h_n_3))) * h_n_1 / h_n_2
#             x_next = x_cur + (t_next - t_cur) * (coeff1 * d_cur + coeff2 * buffer_model[-1] + coeff3 * buffer_model[-2] + coeff4 * buffer_model[-3])
#         if len(buffer_model) == max_order - 1:
#             for k in range(max_order - 2):
#                 buffer_model[k] = buffer_model[k+1]
#             buffer_model[-1] = d_cur.detach()
#         else:
#             buffer_model.append(d_cur.detach())
#     return x_next

# @torch.no_grad()
# def sample_deis_cfg_pp(model, x, sigmas, extra_args=None, callback=None, disable=None, max_order=3, deis_mode='tab'):
#     extra_args = {} if extra_args is None else extra_args
    
#     temp = [0]
#     def post_cfg_function(args):
#         temp[0] = args["uncond_denoised"]
#         return args["denoised"]
    
#     model_options = extra_args.get("model_options", {}).copy()
#     extra_args["model_options"] = ldm_patched.modules.model_patcher.set_model_options_post_cfg_function(model_options, post_cfg_function, disable_cfg1_optimization=True)
    
#     s_in = x.new_ones([x.shape[0]])
#     x_next = x
#     t_steps = sigmas
#     coeff_list = deis.get_deis_coeff_list(t_steps, max_order, deis_mode=deis_mode)
#     buffer_model = []
#     for i in trange(len(sigmas) - 1, disable=disable):
#         t_cur = sigmas[i]
#         t_next = sigmas[i + 1]
#         x_cur = x_next
#         denoised = model(x_cur, t_cur * s_in, **extra_args)
#         if callback is not None:
#             callback({'x': x, 'i': i, 'sigma': sigmas[i], 'sigma_hat': sigmas[i], 'denoised': denoised})
#         d_cur = (x_cur - temp[0]) / t_cur  # Use temp[0] instead of denoised
#         order = min(max_order, i+1)
#         if t_next <= 0:
#             order = 1
#         if order == 1:          # First Euler step.
#             x_next = x_cur + (t_next - t_cur) * d_cur
#         elif order == 2:        # Use one history point.
#             coeff_cur, coeff_prev1 = coeff_list[i]
#             x_next = x_cur + coeff_cur * d_cur + coeff_prev1 * buffer_model[-1]
#         elif order == 3:        # Use two history points.
#             coeff_cur, coeff_prev1, coeff_prev2 = coeff_list[i]
#             x_next = x_cur + coeff_cur * d_cur + coeff_prev1 * buffer_model[-1] + coeff_prev2 * buffer_model[-2]
#         elif order == 4:        # Use three history points.
#             coeff_cur, coeff_prev1, coeff_prev2, coeff_prev3 = coeff_list[i]
#             x_next = x_cur + coeff_cur * d_cur + coeff_prev1 * buffer_model[-1] + coeff_prev2 * buffer_model[-2] + coeff_prev3 * buffer_model[-3]
#         if len(buffer_model) == max_order - 1:
#             for k in range(max_order - 2):
#                 buffer_model[k] = buffer_model[k+1]
#             buffer_model[-1] = d_cur.detach()
#         else:
#             buffer_model.append(d_cur.detach())
#     return x_next
=======
    return x
>>>>>>> deaa413b
<|MERGE_RESOLUTION|>--- conflicted
+++ resolved
@@ -9,8 +9,6 @@
 from torch import nn
 import torchsde
 from tqdm.auto import trange, tqdm
-import ldm_patched.modules.model_patcher
-from ldm_patched.k_diffusion import deis
 
 from ldm_patched.modules import utils
 from ldm_patched.k_diffusion import deis
@@ -855,66 +853,6 @@
             d_prime = w1 * d + w2 * d_2 + w3 * d_3
             x = x + d_prime * dt
     return x
-
-<<<<<<< HEAD
-=======
-@torch.no_grad()
-def sample_heunpp2(model, x, sigmas, extra_args=None, callback=None, disable=None, s_churn=0., s_tmin=0., s_tmax=float('inf'), s_noise=1.):
-    # From MIT licensed: https://github.com/Carzit/sd-webui-samplers-scheduler/
-    extra_args = {} if extra_args is None else extra_args
-    s_in = x.new_ones([x.shape[0]])
-    s_end = sigmas[-1]
-    for i in trange(len(sigmas) - 1, disable=disable):
-        gamma = min(s_churn / (len(sigmas) - 1), 2 ** 0.5 - 1) if s_tmin <= sigmas[i] <= s_tmax else 0.
-        eps = torch.randn_like(x) * s_noise
-        sigma_hat = sigmas[i] * (gamma + 1)
-        if gamma > 0:
-            x = x + eps * (sigma_hat ** 2 - sigmas[i] ** 2) ** 0.5
-        denoised = model(x, sigma_hat * s_in, **extra_args)
-        d = to_d(x, sigma_hat, denoised)
-        if callback is not None:
-            callback({'x': x, 'i': i, 'sigma': sigmas[i], 'sigma_hat': sigma_hat, 'denoised': denoised})
-        dt = sigmas[i + 1] - sigma_hat
-        if sigmas[i + 1] == s_end:
-            # Euler method
-            x = x + d * dt
-        elif sigmas[i + 2] == s_end:
-
-            # Heun's method
-            x_2 = x + d * dt
-            denoised_2 = model(x_2, sigmas[i + 1] * s_in, **extra_args)
-            d_2 = to_d(x_2, sigmas[i + 1], denoised_2)
-
-            w = 2 * sigmas[0]
-            w2 = sigmas[i+1]/w
-            w1 = 1 - w2
-
-            d_prime = d * w1 + d_2 * w2
-
-
-            x = x + d_prime * dt
-
-        else:
-            # Heun++
-            x_2 = x + d * dt
-            denoised_2 = model(x_2, sigmas[i + 1] * s_in, **extra_args)
-            d_2 = to_d(x_2, sigmas[i + 1], denoised_2)
-            dt_2 = sigmas[i + 2] - sigmas[i + 1]
-
-            x_3 = x_2 + d_2 * dt_2
-            denoised_3 = model(x_3, sigmas[i + 2] * s_in, **extra_args)
-            d_3 = to_d(x_3, sigmas[i + 2], denoised_3)
-
-            w = 3 * sigmas[0]
-            w2 = sigmas[i + 1] / w
-            w3 = sigmas[i + 2] / w
-            w1 = 1 - w2 - w3
-
-            d_prime = w1 * d + w2 * d_2 + w3 * d_3
-            x = x + d_prime * dt
-    return x
-
->>>>>>> deaa413b
 
 #From https://github.com/zju-pi/diff-sampler/blob/main/diff-solvers-main/solvers.py
 #under Apache 2 license
@@ -1250,7 +1188,6 @@
             denoised_d = (1 + 1 / (2 * r)) * temp[0] - (1 / (2 * r)) * old_denoised
             x = denoised + to_d(x, sigmas[i], denoised_d) * sigmas[i + 1]
         old_denoised = temp[0]
-<<<<<<< HEAD
     return x
 
 # @torch.no_grad()
@@ -1617,7 +1554,4 @@
 #             buffer_model[-1] = d_cur.detach()
 #         else:
 #             buffer_model.append(d_cur.detach())
-#     return x_next
-=======
-    return x
->>>>>>> deaa413b
+#     return x_next