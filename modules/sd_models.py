--- conflicted
+++ resolved
@@ -1,771 +1,768 @@
-import collections
-import os
-import sys
-import threading
-
-import torch
-import re
-import safetensors.torch
-from omegaconf import OmegaConf, ListConfig
-from urllib import request
-import ldm.modules.midas as midas
-import gc
-
-from ldm.util import instantiate_from_config
-
-from modules import paths, shared, modelloader, devices, script_callbacks, sd_vae, sd_disable_initialization, errors, hashes, sd_models_config, sd_unet, sd_models_xl, cache, extra_networks, processing, lowvram, sd_hijack, patches
-from modules.timer import Timer
-import numpy as np
-from modules_forge import forge_loader
-import modules_forge.ops as forge_ops
-from ldm_patched.modules.ops import manual_cast
-import ldm_patched.modules.model_management
-from ldm_patched.modules import model_management as model_management
-import ldm_patched.modules.model_patcher
-
-
-model_dir = "Stable-diffusion"
-model_path = os.path.abspath(os.path.join(paths.models_path, model_dir))
-
-checkpoints_list = {}
-checkpoint_aliases = {}
-checkpoint_alisases = checkpoint_aliases  # for compatibility with old name
-checkpoints_loaded = collections.OrderedDict()
-
-
-def replace_key(d, key, new_key, value):
-    keys = list(d.keys())
-
-    d[new_key] = value
-
-    if key not in keys:
-        return d
-
-    index = keys.index(key)
-    keys[index] = new_key
-
-    new_d = {k: d[k] for k in keys}
-
-    d.clear()
-    d.update(new_d)
-    return d
-
-
-class CheckpointInfo:
-    def __init__(self, filename):
-        self.filename = filename
-        abspath = os.path.abspath(filename)
-        abs_ckpt_dir = os.path.abspath(shared.cmd_opts.ckpt_dir) if shared.cmd_opts.ckpt_dir is not None else None
-
-        self.is_safetensors = os.path.splitext(filename)[1].lower() == ".safetensors"
-
-        if abs_ckpt_dir and abspath.startswith(abs_ckpt_dir):
-            name = abspath.replace(abs_ckpt_dir, '')
-        elif abspath.startswith(model_path):
-            name = abspath.replace(model_path, '')
-        else:
-            name = os.path.basename(filename)
-
-        if name.startswith("\\") or name.startswith("/"):
-            name = name[1:]
-
-        def read_metadata():
-            metadata = read_metadata_from_safetensors(filename)
-            self.modelspec_thumbnail = metadata.pop('modelspec.thumbnail', None)
-
-            return metadata
-
-        self.metadata = {}
-        if self.is_safetensors:
-            try:
-                self.metadata = cache.cached_data_for_file('safetensors-metadata', "checkpoint/" + name, filename, read_metadata)
-            except Exception as e:
-                errors.display(e, f"reading metadata for {filename}")
-
-        self.name = name
-        self.name_for_extra = os.path.splitext(os.path.basename(filename))[0]
-        self.model_name = os.path.splitext(name.replace("/", "_").replace("\\", "_"))[0]
-        self.hash = model_hash(filename)
-
-        self.sha256 = hashes.sha256_from_cache(self.filename, f"checkpoint/{name}")
-        self.shorthash = self.sha256[0:10] if self.sha256 else None
-
-        self.title = name if self.shorthash is None else f'{name} [{self.shorthash}]'
-        self.short_title = self.name_for_extra if self.shorthash is None else f'{self.name_for_extra} [{self.shorthash}]'
-
-        self.ids = [self.hash, self.model_name, self.title, name, self.name_for_extra, f'{name} [{self.hash}]']
-        if self.shorthash:
-            self.ids += [self.shorthash, self.sha256, f'{self.name} [{self.shorthash}]', f'{self.name_for_extra} [{self.shorthash}]']
-
-    def register(self):
-        checkpoints_list[self.title] = self
-        for id in self.ids:
-            checkpoint_aliases[id] = self
-
-    def calculate_shorthash(self):
-        self.sha256 = hashes.sha256(self.filename, f"checkpoint/{self.name}")
-        if self.sha256 is None:
-            return
-
-        shorthash = self.sha256[0:10]
-        if self.shorthash == self.sha256[0:10]:
-            return self.shorthash
-
-        self.shorthash = shorthash
-
-        if self.shorthash not in self.ids:
-            self.ids += [self.shorthash, self.sha256, f'{self.name} [{self.shorthash}]', f'{self.name_for_extra} [{self.shorthash}]']
-
-        old_title = self.title
-        self.title = f'{self.name} [{self.shorthash}]'
-        self.short_title = f'{self.name_for_extra} [{self.shorthash}]'
-
-        replace_key(checkpoints_list, old_title, self.title, self)
-        self.register()
-
-        return self.shorthash
-
-
-try:
-    # this silences the annoying "Some weights of the model checkpoint were not used when initializing..." message at start.
-    from transformers import logging, CLIPModel  # noqa: F401
-
-    logging.set_verbosity_error()
-except Exception:
-    pass
-
-
-def setup_model():
-    """called once at startup to do various one-time tasks related to SD models"""
-
-    os.makedirs(model_path, exist_ok=True)
-
-    enable_midas_autodownload()
-    patch_given_betas()
-
-
-def checkpoint_tiles(use_short=False):
-    return [x.short_title if use_short else x.title for x in checkpoints_list.values()]
-
-
-def list_models():
-    checkpoints_list.clear()
-    checkpoint_aliases.clear()
-
-    cmd_ckpt = shared.cmd_opts.ckpt
-    if shared.cmd_opts.no_download_sd_model or cmd_ckpt != shared.sd_model_file or os.path.exists(cmd_ckpt):
-        model_url = None
-    else:
-        model_url = f"{shared.hf_endpoint}/lllyasviel/fav_models/resolve/main/fav/realisticVisionV51_v51VAE.safetensors"
-
-    model_list = modelloader.load_models(model_path=model_path, model_url=model_url, command_path=shared.cmd_opts.ckpt_dir, ext_filter=[".ckpt", ".safetensors"], download_name="realisticVisionV51_v51VAE.safetensors", ext_blacklist=[".vae.ckpt", ".vae.safetensors"])
-
-    if os.path.exists(cmd_ckpt):
-        checkpoint_info = CheckpointInfo(cmd_ckpt)
-        checkpoint_info.register()
-
-        shared.opts.data['sd_model_checkpoint'] = checkpoint_info.title
-    elif cmd_ckpt is not None and cmd_ckpt != shared.default_sd_model_file:
-        print(f"Checkpoint in --ckpt argument not found (Possible it was moved to {model_path}: {cmd_ckpt}", file=sys.stderr)
-
-    for filename in model_list:
-        checkpoint_info = CheckpointInfo(filename)
-        checkpoint_info.register()
-
-
-re_strip_checksum = re.compile(r"\s*\[[^]]+]\s*$")
-
-
-def get_closet_checkpoint_match(search_string):
-    if not search_string:
-        return None
-
-    checkpoint_info = checkpoint_aliases.get(search_string, None)
-    if checkpoint_info is not None:
-        return checkpoint_info
-
-    found = sorted([info for info in checkpoints_list.values() if search_string in info.title], key=lambda x: len(x.title))
-    if found:
-        return found[0]
-
-    search_string_without_checksum = re.sub(re_strip_checksum, '', search_string)
-    found = sorted([info for info in checkpoints_list.values() if search_string_without_checksum in info.title], key=lambda x: len(x.title))
-    if found:
-        return found[0]
-
-    return None
-
-
-def model_hash(filename):
-    """old hash that only looks at a small part of the file and is prone to collisions"""
-
-    try:
-        with open(filename, "rb") as file:
-            import hashlib
-            m = hashlib.sha256()
-
-            file.seek(0x100000)
-            m.update(file.read(0x10000))
-            return m.hexdigest()[0:8]
-    except FileNotFoundError:
-        return 'NOFILE'
-
-
-def select_checkpoint():
-    """Raises `FileNotFoundError` if no checkpoints are found."""
-    model_checkpoint = shared.opts.sd_model_checkpoint
-
-    checkpoint_info = checkpoint_aliases.get(model_checkpoint, None)
-    if checkpoint_info is not None:
-        return checkpoint_info
-
-    if len(checkpoints_list) == 0:
-        error_message = "No checkpoints found. When searching for checkpoints, looked at:"
-        if shared.cmd_opts.ckpt is not None:
-            error_message += f"\n - file {os.path.abspath(shared.cmd_opts.ckpt)}"
-        error_message += f"\n - directory {model_path}"
-        if shared.cmd_opts.ckpt_dir is not None:
-            error_message += f"\n - directory {os.path.abspath(shared.cmd_opts.ckpt_dir)}"
-        error_message += "Can't run without a checkpoint. Find and place a .ckpt or .safetensors file into any of those locations."
-        raise FileNotFoundError(error_message)
-
-    checkpoint_info = next(iter(checkpoints_list.values()))
-    if model_checkpoint is not None:
-        print(f"Checkpoint {model_checkpoint} not found; loading fallback {checkpoint_info.title}", file=sys.stderr)
-
-    return checkpoint_info
-
-
-checkpoint_dict_replacements_sd1 = {
-    'cond_stage_model.transformer.embeddings.': 'cond_stage_model.transformer.text_model.embeddings.',
-    'cond_stage_model.transformer.encoder.': 'cond_stage_model.transformer.text_model.encoder.',
-    'cond_stage_model.transformer.final_layer_norm.': 'cond_stage_model.transformer.text_model.final_layer_norm.',
-}
-
-checkpoint_dict_replacements_sd2_turbo = { # Converts SD 2.1 Turbo from SGM to LDM format.
-    'conditioner.embedders.0.': 'cond_stage_model.',
-}
-
-
-def transform_checkpoint_dict_key(k, replacements):
-    for text, replacement in replacements.items():
-        if k.startswith(text):
-            k = replacement + k[len(text):]
-
-    return k
-
-
-def get_state_dict_from_checkpoint(pl_sd):
-    pl_sd = pl_sd.pop("state_dict", pl_sd)
-    pl_sd.pop("state_dict", None)
-
-    is_sd2_turbo = 'conditioner.embedders.0.model.ln_final.weight' in pl_sd and pl_sd['conditioner.embedders.0.model.ln_final.weight'].size()[0] == 1024
-
-    sd = {}
-    for k, v in pl_sd.items():
-        if is_sd2_turbo:
-            new_key = transform_checkpoint_dict_key(k, checkpoint_dict_replacements_sd2_turbo)
-        else:
-            new_key = transform_checkpoint_dict_key(k, checkpoint_dict_replacements_sd1)
-
-        if new_key is not None:
-            sd[new_key] = v
-
-    pl_sd.clear()
-    pl_sd.update(sd)
-
-    return pl_sd
-
-
-def read_metadata_from_safetensors(filename):
-    import json
-
-    with open(filename, mode="rb") as file:
-        metadata_len = file.read(8)
-        metadata_len = int.from_bytes(metadata_len, "little")
-        json_start = file.read(2)
-
-        assert metadata_len > 2 and json_start in (b'{"', b"{'"), f"{filename} is not a safetensors file"
-        json_data = json_start + file.read(metadata_len-2)
-        json_obj = json.loads(json_data)
-
-        res = {}
-        for k, v in json_obj.get("__metadata__", {}).items():
-            res[k] = v
-            if isinstance(v, str) and v[0:1] == '{':
-                try:
-                    res[k] = json.loads(v)
-                except Exception:
-                    pass
-
-        return res
-
-
-def read_state_dict(checkpoint_file, print_global_state=False, map_location=None):
-    _, extension = os.path.splitext(checkpoint_file)
-    if extension.lower() == ".safetensors":
-        device = map_location or shared.weight_load_location or devices.get_optimal_device_name()
-
-        if not shared.opts.disable_mmap_load_safetensors:
-            pl_sd = safetensors.torch.load_file(checkpoint_file, device=device)
-        else:
-            pl_sd = safetensors.torch.load(open(checkpoint_file, 'rb').read())
-            pl_sd = {k: v.to(device) for k, v in pl_sd.items()}
-    else:
-        pl_sd = torch.load(checkpoint_file, map_location=map_location or shared.weight_load_location)
-
-    if print_global_state and "global_step" in pl_sd:
-        print(f"Global Step: {pl_sd['global_step']}")
-
-    sd = get_state_dict_from_checkpoint(pl_sd)
-    return sd
-
-
-def get_checkpoint_state_dict(checkpoint_info: CheckpointInfo, timer):
-    sd_model_hash = checkpoint_info.calculate_shorthash()
-    timer.record("calculate hash")
-
-    if checkpoint_info in checkpoints_loaded:
-        # use checkpoint cache
-        print(f"Loading weights [{sd_model_hash}] from cache")
-        # move to end as latest
-        checkpoints_loaded.move_to_end(checkpoint_info)
-        return checkpoints_loaded[checkpoint_info]
-
-    print(f"Loading weights [{sd_model_hash}] from {checkpoint_info.filename}")
-    res = read_state_dict(checkpoint_info.filename)
-    timer.record("load weights from disk")
-
-    return res
-
-
-class SkipWritingToConfig:
-    """This context manager prevents load_model_weights from writing checkpoint name to the config when it loads weight."""
-
-    skip = False
-    previous = None
-
-    def __enter__(self):
-        self.previous = SkipWritingToConfig.skip
-        SkipWritingToConfig.skip = True
-        return self
-
-    def __exit__(self, exc_type, exc_value, exc_traceback):
-        SkipWritingToConfig.skip = self.previous
-
-
-def check_fp8(model):
-    if model is None:
-        return None
-    if devices.get_optimal_device_name() == "mps":
-        enable_fp8 = False
-    elif shared.opts.fp8_storage == "Enable":
-        enable_fp8 = True
-    elif getattr(model, "is_sdxl", False) and shared.opts.fp8_storage == "Enable for SDXL":
-        enable_fp8 = True
-    else:
-        enable_fp8 = False
-    return enable_fp8
-
-
-def load_model_weights(model, checkpoint_info: CheckpointInfo, state_dict, timer):
-    sd_model_hash = checkpoint_info.calculate_shorthash()
-    timer.record("calculate hash")
-
-    if not SkipWritingToConfig.skip:
-        shared.opts.data["sd_model_checkpoint"] = checkpoint_info.title
-
-    if state_dict is None:
-        state_dict = get_checkpoint_state_dict(checkpoint_info, timer)
-
-    if shared.opts.sd_checkpoint_cache > 0:
-        # cache newly loaded model
-        checkpoints_loaded[checkpoint_info] = state_dict.copy()
-
-    model.load_state_dict(state_dict, strict=False)
-    timer.record("apply weights to model")
-
-    del state_dict
-
-    # clean up cache if limit is reached
-    while len(checkpoints_loaded) > shared.opts.sd_checkpoint_cache:
-        checkpoints_loaded.popitem(last=False)
-
-    model.sd_model_hash = sd_model_hash
-    model.sd_model_checkpoint = checkpoint_info.filename
-    model.sd_checkpoint_info = checkpoint_info
-    shared.opts.data["sd_checkpoint_hash"] = checkpoint_info.sha256
-
-    if hasattr(model, 'logvar'):
-        model.logvar = model.logvar.to(devices.device)  # fix for training
-
-    sd_vae.delete_base_vae()
-    sd_vae.clear_loaded_vae()
-    vae_file, vae_source = sd_vae.resolve_vae(checkpoint_info.filename).tuple()
-    sd_vae.load_vae(model, vae_file, vae_source)
-    timer.record("load VAE")
-
-
-def enable_midas_autodownload():
-    """
-    Gives the ldm.modules.midas.api.load_model function automatic downloading.
-
-    When the 512-depth-ema model, and other future models like it, is loaded,
-    it calls midas.api.load_model to load the associated midas depth model.
-    This function applies a wrapper to download the model to the correct
-    location automatically.
-    """
-
-    midas_path = os.path.join(paths.models_path, 'midas')
-
-    # stable-diffusion-stability-ai hard-codes the midas model path to
-    # a location that differs from where other scripts using this model look.
-    # HACK: Overriding the path here.
-    for k, v in midas.api.ISL_PATHS.items():
-        file_name = os.path.basename(v)
-        midas.api.ISL_PATHS[k] = os.path.join(midas_path, file_name)
-
-    midas_urls = {
-        "dpt_large": "https://github.com/intel-isl/DPT/releases/download/1_0/dpt_large-midas-2f21e586.pt",
-        "dpt_hybrid": "https://github.com/intel-isl/DPT/releases/download/1_0/dpt_hybrid-midas-501f0c75.pt",
-        "midas_v21": "https://github.com/AlexeyAB/MiDaS/releases/download/midas_dpt/midas_v21-f6b98070.pt",
-        "midas_v21_small": "https://github.com/AlexeyAB/MiDaS/releases/download/midas_dpt/midas_v21_small-70d6b9c8.pt",
-    }
-
-    midas.api.load_model_inner = midas.api.load_model
-
-    def load_model_wrapper(model_type):
-        path = midas.api.ISL_PATHS[model_type]
-        if not os.path.exists(path):
-            if not os.path.exists(midas_path):
-                os.mkdir(midas_path)
-
-            print(f"Downloading midas model weights for {model_type} to {path}")
-            request.urlretrieve(midas_urls[model_type], path)
-            print(f"{model_type} downloaded")
-
-        return midas.api.load_model_inner(model_type)
-
-    midas.api.load_model = load_model_wrapper
-
-
-def patch_given_betas():
-    import ldm.models.diffusion.ddpm
-
-    def patched_register_schedule(*args, **kwargs):
-        """a modified version of register_schedule function that converts plain list from Omegaconf into numpy"""
-
-        if isinstance(args[1], ListConfig):
-            args = (args[0], np.array(args[1]), *args[2:])
-
-        original_register_schedule(*args, **kwargs)
-
-    original_register_schedule = patches.patch(__name__, ldm.models.diffusion.ddpm.DDPM, 'register_schedule', patched_register_schedule)
-
-
-def repair_config(sd_config):
-
-    if not hasattr(sd_config.model.params, "use_ema"):
-        sd_config.model.params.use_ema = False
-
-    if hasattr(sd_config.model.params, 'unet_config'):
-        if shared.cmd_opts.no_half:
-            sd_config.model.params.unet_config.params.use_fp16 = False
-        elif shared.cmd_opts.upcast_sampling:
-            sd_config.model.params.unet_config.params.use_fp16 = True
-
-    if getattr(sd_config.model.params.first_stage_config.params.ddconfig, "attn_type", None) == "vanilla-xformers" and not shared.xformers_available:
-        sd_config.model.params.first_stage_config.params.ddconfig.attn_type = "vanilla"
-
-    # For UnCLIP-L, override the hardcoded karlo directory
-    if hasattr(sd_config.model.params, "noise_aug_config") and hasattr(sd_config.model.params.noise_aug_config.params, "clip_stats_path"):
-        karlo_path = os.path.join(paths.models_path, 'karlo')
-        sd_config.model.params.noise_aug_config.params.clip_stats_path = sd_config.model.params.noise_aug_config.params.clip_stats_path.replace("checkpoints/karlo_models", karlo_path)
-
-
-sd1_clip_weight = 'cond_stage_model.transformer.text_model.embeddings.token_embedding.weight'
-sd2_clip_weight = 'cond_stage_model.model.transformer.resblocks.0.attn.in_proj_weight'
-sdxl_clip_weight = 'conditioner.embedders.1.model.ln_final.weight'
-sdxl_refiner_clip_weight = 'conditioner.embedders.0.model.ln_final.weight'
-
-
-class SdModelData:
-    def __init__(self):
-        self.sd_model = None
-        self.loaded_sd_models = []
-        self.was_loaded_at_least_once = False
-        self.lock = threading.Lock()
-
-    def get_sd_model(self):
-        if self.was_loaded_at_least_once:
-            return self.sd_model
-
-        if self.sd_model is None:
-            with self.lock:
-                if self.sd_model is not None or self.was_loaded_at_least_once:
-                    return self.sd_model
-
-                try:
-                    load_model()
-
-                except Exception as e:
-                    errors.display(e, "loading stable diffusion model", full_traceback=True)
-                    print("", file=sys.stderr)
-                    print("Stable diffusion model failed to load", file=sys.stderr)
-                    self.sd_model = None
-
-        return self.sd_model
-
-    def set_sd_model(self, v, already_loaded=False):
-        self.sd_model = v
-        if already_loaded:
-            sd_vae.base_vae = getattr(v, "base_vae", None)
-            sd_vae.loaded_vae_file = getattr(v, "loaded_vae_file", None)
-            sd_vae.checkpoint_info = v.sd_checkpoint_info
-
-
-model_data = SdModelData()
-
-
-def get_empty_cond(sd_model):
-
-    p = processing.StableDiffusionProcessingTxt2Img()
-    extra_networks.activate(p, {})
-
-    if hasattr(sd_model, 'conditioner'):
-        d = sd_model.get_learned_conditioning([""])
-        return d['crossattn']
-    else:
-        return sd_model.cond_stage_model([""])
-
-
-def send_model_to_cpu(m):
-    pass
-
-
-def model_target_device(m):
-    return devices.device
-
-
-def send_model_to_device(m):
-    pass
-
-
-def send_model_to_trash(m):
-    pass
-
-
-def load_model(checkpoint_info=None, already_loaded_state_dict=None):
-    from modules import sd_hijack
-    checkpoint_info = checkpoint_info or select_checkpoint()
-    timer = Timer()
-
-    # Check if the model is already loaded
-    if model_data.sd_model and model_data.sd_model.filename == checkpoint_info.filename:
-        return model_data.sd_model
-
-    for loaded_model in model_data.loaded_sd_models:
-        if loaded_model.filename == checkpoint_info.filename:
-            print(f" --> Using already loaded model {loaded_model.sd_checkpoint_info.title}: done in {timer.summary()}")
-            # Move the model to the front of the list (most recently used)
-            model_data.loaded_sd_models.remove(loaded_model)
-            model_data.loaded_sd_models.insert(0, loaded_model)
-            model_data.set_sd_model(loaded_model, already_loaded=True)
-            return loaded_model
-
-    # If we've reached the limit, unload the oldest model
-    while len(model_data.loaded_sd_models) >= shared.opts.sd_checkpoints_limit:
-        oldest_model = model_data.loaded_sd_models.pop()
-        print(f" ------------ Unloading oldest model: {oldest_model.sd_checkpoint_info.title}... -------------")
-        unload_model_from_vram(oldest_model)
-
-    timer.record("unload oldest model if necessary")
-
-    print(f"Loading model {checkpoint_info.title} ({len(model_data.loaded_sd_models) + 1} out of {shared.opts.sd_checkpoints_limit})")
-
-    if already_loaded_state_dict is not None:
-        state_dict = already_loaded_state_dict
-    else:
-        state_dict = get_checkpoint_state_dict(checkpoint_info, timer)
-
-    sd_model = forge_loader.load_model_for_a1111(timer=timer, checkpoint_info=checkpoint_info, state_dict=state_dict)
-    sd_model.filename = checkpoint_info.filename
-
-    # Add the new model to the front of the list
-    model_data.loaded_sd_models.insert(0, sd_model)
-    model_data.set_sd_model(sd_model)
-    model_data.was_loaded_at_least_once = True
-
-    shared.opts.data["sd_checkpoint_hash"] = checkpoint_info.sha256
-    sd_vae.delete_base_vae()
-    sd_vae.clear_loaded_vae()
-    vae_file, vae_source = sd_vae.resolve_vae(checkpoint_info.filename).tuple()
-    sd_vae.load_vae(sd_model, vae_file, vae_source)
-    timer.record("load VAE")
-
-    return sd_model
-
-def unload_model_to_ram(model):
-    if model is None:
-        return "No model is currently loaded."
-    device = model_management.get_torch_device()
-    if str(next(model.parameters()).device) != str(device):
-        return "Model is already in RAM."
-
-    # Synchronize CUDA streams if necessary
-    if hasattr(torch.cuda, 'current_stream'):
-        torch.cuda.current_stream().synchronize()
-
-    # Move model to CPU
-    model.to('cpu')
-
-    # Explicitly delete all model parameters from GPU
-    for param in model.parameters():
-        if param.is_cuda:
-            del param
-
-    # Clear CUDA cache
-    torch.cuda.empty_cache()
-
-    # Run garbage collection
-    gc.collect()
-
-    # Force CUDA to clean up
-    if hasattr(torch.cuda, 'ipc_collect'):
-        torch.cuda.ipc_collect()
-
-    # Additional memory freeing
-    free_memory_sdmodels(model_management.get_total_memory(device), device, keep_loaded=[])
-    model_management.soft_empty_cache()
-
-    return "Model unloaded to RAM successfully."
-
-def unload_model_from_vram(model):
-    if model is None:
-        return
-
-    device = model_management.get_torch_device()
-
-    # Synchronize CUDA streams
-    if hasattr(torch.cuda, 'current_stream'):
-        torch.cuda.current_stream().synchronize()
-
-    # Move model to CPU
-    model.to('cpu')
-
-    # Explicitly delete all model parameters from GPU
-    for param in model.parameters():
-        if param.is_cuda:
-            del param
-
-    # Unpin memory if it was pinned
-    if hasattr(model, 'pin_memory'):
-        model.pin_memory = False
-
-    # Clear CUDA cache
-    torch.cuda.empty_cache()
-
-    # Run garbage collection
-    gc.collect()
-
-    # Force CUDA to clean up
-    if hasattr(torch.cuda, 'ipc_collect'):
-        torch.cuda.ipc_collect()
-
-    # Additional memory freeing
-    free_memory_sdmodels(model_management.get_total_memory(device), device, keep_loaded=[m for m in model_data.loaded_sd_models if m != model])
-    model_management.soft_empty_cache()
-
-def free_memory_sdmodels(memory_required, device, keep_loaded=[]):
-    unloaded_model = []
-    can_unload = []
-    for i in range(len(ldm_patched.modules.model_management.current_loaded_models) -1, -1, -1):
-        shift_model = ldm_patched.modules.model_management.current_loaded_models[i]
-        if shift_model.device == device:
-            if shift_model not in keep_loaded:
-                can_unload.append((sys.getrefcount(shift_model.model), shift_model.model_memory(), i))
-                shift_model.currently_used = False
-
-    for x in sorted(can_unload):
-        i = x[-1]
-<<<<<<< HEAD
-        if not ldm_patched.modules.model_management.DISABLE_SMART_MEMORY:
-=======
-        if not ldm_patched.modules.model_management.PIN_SHARED_MEMORY:
->>>>>>> 9ebd46ca
-            if ldm_patched.modules.model_management.get_free_memory(device) > memory_required:
-                break
-        ldm_patched.modules.model_management.current_loaded_models[i].model_unload()
-        unloaded_model.append(i)
-
-    for i in sorted(unloaded_model, reverse=True):
-        ldm_patched.modules.model_management.current_loaded_models.pop(i)
-
-    if len(unloaded_model) > 0:
-        ldm_patched.modules.model_management.soft_empty_cache()
-    else:
-        if ldm_patched.modules.model_management.vram_state != ldm_patched.modules.model_management.VRAMState.HIGH_VRAM:
-            mem_free_total, mem_free_torch = ldm_patched.modules.model_management.get_free_memory(device, torch_free_too=True)
-            if mem_free_torch > mem_free_total * 0.25:
-                ldm_patched.modules.model_management.soft_empty_cache()
-
-def unload_all_models_to_ram():
-    unloaded_count = 0
-    for model in model_data.loaded_sd_models:
-        result = unload_model_to_ram(model)
-        if "successfully" in result:
-            unloaded_count += 1
-    
-    return f"{unloaded_count} model(s) unloaded to RAM successfully."
-
-def load_model_to_vram(model):
-    if model is None:
-        return "No model is currently loaded."
-    device = model_management.get_torch_device()
-    if str(next(model.parameters()).device) == str(device):
-        return "Model is already in VRAM."
-
-    # Move model to the appropriate device (VRAM)
-    model.to(device)
-
-    # If using pinned memory, we can pin it after moving to the device
-    if hasattr(model, 'pin_memory'):
-        model.pin_memory()
-
-    return "Model loaded to VRAM successfully."
-
-def load_all_models_to_vram():
-    loaded_count = 0
-    for model in model_data.loaded_sd_models:
-        result = load_model_to_vram(model)
-        if "successfully" in result:
-            loaded_count += 1
-    
-    return f"{loaded_count} model(s) loaded to VRAM successfully."
-
-def reuse_model_from_already_loaded(sd_model, checkpoint_info, timer):
-    pass
-
-
-def reload_model_weights(sd_model=None, info=None, forced_reload=False):
-    return load_model(info)
-
-
-def unload_model_weights(sd_model=None, info=None):
-    return sd_model
-
-
-def apply_token_merging(sd_model, token_merging_ratio):
-    if token_merging_ratio <= 0:
-        return
-
-    print(f'token_merging_ratio = {token_merging_ratio}')
-
-    from ldm_patched.contrib.external_tomesd import TomePatcher
-
-    sd_model.forge_objects.unet = TomePatcher().patch(
-        model=sd_model.forge_objects.unet,
-        ratio=token_merging_ratio
-    )
-
-    return
+import collections
+import os
+import sys
+import threading
+
+import torch
+import re
+import safetensors.torch
+from omegaconf import OmegaConf, ListConfig
+from urllib import request
+import ldm.modules.midas as midas
+import gc
+
+from ldm.util import instantiate_from_config
+
+from modules import paths, shared, modelloader, devices, script_callbacks, sd_vae, sd_disable_initialization, errors, hashes, sd_models_config, sd_unet, sd_models_xl, cache, extra_networks, processing, lowvram, sd_hijack, patches
+from modules.timer import Timer
+import numpy as np
+from modules_forge import forge_loader
+import modules_forge.ops as forge_ops
+from ldm_patched.modules.ops import manual_cast
+import ldm_patched.modules.model_management
+import ldm_patched.modules.model_management
+from ldm_patched.modules import model_management as model_management
+import ldm_patched.modules.model_patcher
+
+
+model_dir = "Stable-diffusion"
+model_path = os.path.abspath(os.path.join(paths.models_path, model_dir))
+
+checkpoints_list = {}
+checkpoint_aliases = {}
+checkpoint_alisases = checkpoint_aliases  # for compatibility with old name
+checkpoints_loaded = collections.OrderedDict()
+
+
+def replace_key(d, key, new_key, value):
+    keys = list(d.keys())
+
+    d[new_key] = value
+
+    if key not in keys:
+        return d
+
+    index = keys.index(key)
+    keys[index] = new_key
+
+    new_d = {k: d[k] for k in keys}
+
+    d.clear()
+    d.update(new_d)
+    return d
+
+
+class CheckpointInfo:
+    def __init__(self, filename):
+        self.filename = filename
+        abspath = os.path.abspath(filename)
+        abs_ckpt_dir = os.path.abspath(shared.cmd_opts.ckpt_dir) if shared.cmd_opts.ckpt_dir is not None else None
+
+        self.is_safetensors = os.path.splitext(filename)[1].lower() == ".safetensors"
+
+        if abs_ckpt_dir and abspath.startswith(abs_ckpt_dir):
+            name = abspath.replace(abs_ckpt_dir, '')
+        elif abspath.startswith(model_path):
+            name = abspath.replace(model_path, '')
+        else:
+            name = os.path.basename(filename)
+
+        if name.startswith("\\") or name.startswith("/"):
+            name = name[1:]
+
+        def read_metadata():
+            metadata = read_metadata_from_safetensors(filename)
+            self.modelspec_thumbnail = metadata.pop('modelspec.thumbnail', None)
+
+            return metadata
+
+        self.metadata = {}
+        if self.is_safetensors:
+            try:
+                self.metadata = cache.cached_data_for_file('safetensors-metadata', "checkpoint/" + name, filename, read_metadata)
+            except Exception as e:
+                errors.display(e, f"reading metadata for {filename}")
+
+        self.name = name
+        self.name_for_extra = os.path.splitext(os.path.basename(filename))[0]
+        self.model_name = os.path.splitext(name.replace("/", "_").replace("\\", "_"))[0]
+        self.hash = model_hash(filename)
+
+        self.sha256 = hashes.sha256_from_cache(self.filename, f"checkpoint/{name}")
+        self.shorthash = self.sha256[0:10] if self.sha256 else None
+
+        self.title = name if self.shorthash is None else f'{name} [{self.shorthash}]'
+        self.short_title = self.name_for_extra if self.shorthash is None else f'{self.name_for_extra} [{self.shorthash}]'
+
+        self.ids = [self.hash, self.model_name, self.title, name, self.name_for_extra, f'{name} [{self.hash}]']
+        if self.shorthash:
+            self.ids += [self.shorthash, self.sha256, f'{self.name} [{self.shorthash}]', f'{self.name_for_extra} [{self.shorthash}]']
+
+    def register(self):
+        checkpoints_list[self.title] = self
+        for id in self.ids:
+            checkpoint_aliases[id] = self
+
+    def calculate_shorthash(self):
+        self.sha256 = hashes.sha256(self.filename, f"checkpoint/{self.name}")
+        if self.sha256 is None:
+            return
+
+        shorthash = self.sha256[0:10]
+        if self.shorthash == self.sha256[0:10]:
+            return self.shorthash
+
+        self.shorthash = shorthash
+
+        if self.shorthash not in self.ids:
+            self.ids += [self.shorthash, self.sha256, f'{self.name} [{self.shorthash}]', f'{self.name_for_extra} [{self.shorthash}]']
+
+        old_title = self.title
+        self.title = f'{self.name} [{self.shorthash}]'
+        self.short_title = f'{self.name_for_extra} [{self.shorthash}]'
+
+        replace_key(checkpoints_list, old_title, self.title, self)
+        self.register()
+
+        return self.shorthash
+
+
+try:
+    # this silences the annoying "Some weights of the model checkpoint were not used when initializing..." message at start.
+    from transformers import logging, CLIPModel  # noqa: F401
+
+    logging.set_verbosity_error()
+except Exception:
+    pass
+
+
+def setup_model():
+    """called once at startup to do various one-time tasks related to SD models"""
+
+    os.makedirs(model_path, exist_ok=True)
+
+    enable_midas_autodownload()
+    patch_given_betas()
+
+
+def checkpoint_tiles(use_short=False):
+    return [x.short_title if use_short else x.title for x in checkpoints_list.values()]
+
+
+def list_models():
+    checkpoints_list.clear()
+    checkpoint_aliases.clear()
+
+    cmd_ckpt = shared.cmd_opts.ckpt
+    if shared.cmd_opts.no_download_sd_model or cmd_ckpt != shared.sd_model_file or os.path.exists(cmd_ckpt):
+        model_url = None
+    else:
+        model_url = f"{shared.hf_endpoint}/lllyasviel/fav_models/resolve/main/fav/realisticVisionV51_v51VAE.safetensors"
+
+    model_list = modelloader.load_models(model_path=model_path, model_url=model_url, command_path=shared.cmd_opts.ckpt_dir, ext_filter=[".ckpt", ".safetensors"], download_name="realisticVisionV51_v51VAE.safetensors", ext_blacklist=[".vae.ckpt", ".vae.safetensors"])
+
+    if os.path.exists(cmd_ckpt):
+        checkpoint_info = CheckpointInfo(cmd_ckpt)
+        checkpoint_info.register()
+
+        shared.opts.data['sd_model_checkpoint'] = checkpoint_info.title
+    elif cmd_ckpt is not None and cmd_ckpt != shared.default_sd_model_file:
+        print(f"Checkpoint in --ckpt argument not found (Possible it was moved to {model_path}: {cmd_ckpt}", file=sys.stderr)
+
+    for filename in model_list:
+        checkpoint_info = CheckpointInfo(filename)
+        checkpoint_info.register()
+
+
+re_strip_checksum = re.compile(r"\s*\[[^]]+]\s*$")
+
+
+def get_closet_checkpoint_match(search_string):
+    if not search_string:
+        return None
+
+    checkpoint_info = checkpoint_aliases.get(search_string, None)
+    if checkpoint_info is not None:
+        return checkpoint_info
+
+    found = sorted([info for info in checkpoints_list.values() if search_string in info.title], key=lambda x: len(x.title))
+    if found:
+        return found[0]
+
+    search_string_without_checksum = re.sub(re_strip_checksum, '', search_string)
+    found = sorted([info for info in checkpoints_list.values() if search_string_without_checksum in info.title], key=lambda x: len(x.title))
+    if found:
+        return found[0]
+
+    return None
+
+
+def model_hash(filename):
+    """old hash that only looks at a small part of the file and is prone to collisions"""
+
+    try:
+        with open(filename, "rb") as file:
+            import hashlib
+            m = hashlib.sha256()
+
+            file.seek(0x100000)
+            m.update(file.read(0x10000))
+            return m.hexdigest()[0:8]
+    except FileNotFoundError:
+        return 'NOFILE'
+
+
+def select_checkpoint():
+    """Raises `FileNotFoundError` if no checkpoints are found."""
+    model_checkpoint = shared.opts.sd_model_checkpoint
+
+    checkpoint_info = checkpoint_aliases.get(model_checkpoint, None)
+    if checkpoint_info is not None:
+        return checkpoint_info
+
+    if len(checkpoints_list) == 0:
+        error_message = "No checkpoints found. When searching for checkpoints, looked at:"
+        if shared.cmd_opts.ckpt is not None:
+            error_message += f"\n - file {os.path.abspath(shared.cmd_opts.ckpt)}"
+        error_message += f"\n - directory {model_path}"
+        if shared.cmd_opts.ckpt_dir is not None:
+            error_message += f"\n - directory {os.path.abspath(shared.cmd_opts.ckpt_dir)}"
+        error_message += "Can't run without a checkpoint. Find and place a .ckpt or .safetensors file into any of those locations."
+        raise FileNotFoundError(error_message)
+
+    checkpoint_info = next(iter(checkpoints_list.values()))
+    if model_checkpoint is not None:
+        print(f"Checkpoint {model_checkpoint} not found; loading fallback {checkpoint_info.title}", file=sys.stderr)
+
+    return checkpoint_info
+
+
+checkpoint_dict_replacements_sd1 = {
+    'cond_stage_model.transformer.embeddings.': 'cond_stage_model.transformer.text_model.embeddings.',
+    'cond_stage_model.transformer.encoder.': 'cond_stage_model.transformer.text_model.encoder.',
+    'cond_stage_model.transformer.final_layer_norm.': 'cond_stage_model.transformer.text_model.final_layer_norm.',
+}
+
+checkpoint_dict_replacements_sd2_turbo = { # Converts SD 2.1 Turbo from SGM to LDM format.
+    'conditioner.embedders.0.': 'cond_stage_model.',
+}
+
+
+def transform_checkpoint_dict_key(k, replacements):
+    for text, replacement in replacements.items():
+        if k.startswith(text):
+            k = replacement + k[len(text):]
+
+    return k
+
+
+def get_state_dict_from_checkpoint(pl_sd):
+    pl_sd = pl_sd.pop("state_dict", pl_sd)
+    pl_sd.pop("state_dict", None)
+
+    is_sd2_turbo = 'conditioner.embedders.0.model.ln_final.weight' in pl_sd and pl_sd['conditioner.embedders.0.model.ln_final.weight'].size()[0] == 1024
+
+    sd = {}
+    for k, v in pl_sd.items():
+        if is_sd2_turbo:
+            new_key = transform_checkpoint_dict_key(k, checkpoint_dict_replacements_sd2_turbo)
+        else:
+            new_key = transform_checkpoint_dict_key(k, checkpoint_dict_replacements_sd1)
+
+        if new_key is not None:
+            sd[new_key] = v
+
+    pl_sd.clear()
+    pl_sd.update(sd)
+
+    return pl_sd
+
+
+def read_metadata_from_safetensors(filename):
+    import json
+
+    with open(filename, mode="rb") as file:
+        metadata_len = file.read(8)
+        metadata_len = int.from_bytes(metadata_len, "little")
+        json_start = file.read(2)
+
+        assert metadata_len > 2 and json_start in (b'{"', b"{'"), f"{filename} is not a safetensors file"
+        json_data = json_start + file.read(metadata_len-2)
+        json_obj = json.loads(json_data)
+
+        res = {}
+        for k, v in json_obj.get("__metadata__", {}).items():
+            res[k] = v
+            if isinstance(v, str) and v[0:1] == '{':
+                try:
+                    res[k] = json.loads(v)
+                except Exception:
+                    pass
+
+        return res
+
+
+def read_state_dict(checkpoint_file, print_global_state=False, map_location=None):
+    _, extension = os.path.splitext(checkpoint_file)
+    if extension.lower() == ".safetensors":
+        device = map_location or shared.weight_load_location or devices.get_optimal_device_name()
+
+        if not shared.opts.disable_mmap_load_safetensors:
+            pl_sd = safetensors.torch.load_file(checkpoint_file, device=device)
+        else:
+            pl_sd = safetensors.torch.load(open(checkpoint_file, 'rb').read())
+            pl_sd = {k: v.to(device) for k, v in pl_sd.items()}
+    else:
+        pl_sd = torch.load(checkpoint_file, map_location=map_location or shared.weight_load_location)
+
+    if print_global_state and "global_step" in pl_sd:
+        print(f"Global Step: {pl_sd['global_step']}")
+
+    sd = get_state_dict_from_checkpoint(pl_sd)
+    return sd
+
+
+def get_checkpoint_state_dict(checkpoint_info: CheckpointInfo, timer):
+    sd_model_hash = checkpoint_info.calculate_shorthash()
+    timer.record("calculate hash")
+
+    if checkpoint_info in checkpoints_loaded:
+        # use checkpoint cache
+        print(f"Loading weights [{sd_model_hash}] from cache")
+        # move to end as latest
+        checkpoints_loaded.move_to_end(checkpoint_info)
+        return checkpoints_loaded[checkpoint_info]
+
+    print(f"Loading weights [{sd_model_hash}] from {checkpoint_info.filename}")
+    res = read_state_dict(checkpoint_info.filename)
+    timer.record("load weights from disk")
+
+    return res
+
+
+class SkipWritingToConfig:
+    """This context manager prevents load_model_weights from writing checkpoint name to the config when it loads weight."""
+
+    skip = False
+    previous = None
+
+    def __enter__(self):
+        self.previous = SkipWritingToConfig.skip
+        SkipWritingToConfig.skip = True
+        return self
+
+    def __exit__(self, exc_type, exc_value, exc_traceback):
+        SkipWritingToConfig.skip = self.previous
+
+
+def check_fp8(model):
+    if model is None:
+        return None
+    if devices.get_optimal_device_name() == "mps":
+        enable_fp8 = False
+    elif shared.opts.fp8_storage == "Enable":
+        enable_fp8 = True
+    elif getattr(model, "is_sdxl", False) and shared.opts.fp8_storage == "Enable for SDXL":
+        enable_fp8 = True
+    else:
+        enable_fp8 = False
+    return enable_fp8
+
+
+def load_model_weights(model, checkpoint_info: CheckpointInfo, state_dict, timer):
+    sd_model_hash = checkpoint_info.calculate_shorthash()
+    timer.record("calculate hash")
+
+    if not SkipWritingToConfig.skip:
+        shared.opts.data["sd_model_checkpoint"] = checkpoint_info.title
+
+    if state_dict is None:
+        state_dict = get_checkpoint_state_dict(checkpoint_info, timer)
+
+    if shared.opts.sd_checkpoint_cache > 0:
+        # cache newly loaded model
+        checkpoints_loaded[checkpoint_info] = state_dict.copy()
+
+    model.load_state_dict(state_dict, strict=False)
+    timer.record("apply weights to model")
+
+    del state_dict
+
+    # clean up cache if limit is reached
+    while len(checkpoints_loaded) > shared.opts.sd_checkpoint_cache:
+        checkpoints_loaded.popitem(last=False)
+
+    model.sd_model_hash = sd_model_hash
+    model.sd_model_checkpoint = checkpoint_info.filename
+    model.sd_checkpoint_info = checkpoint_info
+    shared.opts.data["sd_checkpoint_hash"] = checkpoint_info.sha256
+
+    if hasattr(model, 'logvar'):
+        model.logvar = model.logvar.to(devices.device)  # fix for training
+
+    sd_vae.delete_base_vae()
+    sd_vae.clear_loaded_vae()
+    vae_file, vae_source = sd_vae.resolve_vae(checkpoint_info.filename).tuple()
+    sd_vae.load_vae(model, vae_file, vae_source)
+    timer.record("load VAE")
+
+
+def enable_midas_autodownload():
+    """
+    Gives the ldm.modules.midas.api.load_model function automatic downloading.
+
+    When the 512-depth-ema model, and other future models like it, is loaded,
+    it calls midas.api.load_model to load the associated midas depth model.
+    This function applies a wrapper to download the model to the correct
+    location automatically.
+    """
+
+    midas_path = os.path.join(paths.models_path, 'midas')
+
+    # stable-diffusion-stability-ai hard-codes the midas model path to
+    # a location that differs from where other scripts using this model look.
+    # HACK: Overriding the path here.
+    for k, v in midas.api.ISL_PATHS.items():
+        file_name = os.path.basename(v)
+        midas.api.ISL_PATHS[k] = os.path.join(midas_path, file_name)
+
+    midas_urls = {
+        "dpt_large": "https://github.com/intel-isl/DPT/releases/download/1_0/dpt_large-midas-2f21e586.pt",
+        "dpt_hybrid": "https://github.com/intel-isl/DPT/releases/download/1_0/dpt_hybrid-midas-501f0c75.pt",
+        "midas_v21": "https://github.com/AlexeyAB/MiDaS/releases/download/midas_dpt/midas_v21-f6b98070.pt",
+        "midas_v21_small": "https://github.com/AlexeyAB/MiDaS/releases/download/midas_dpt/midas_v21_small-70d6b9c8.pt",
+    }
+
+    midas.api.load_model_inner = midas.api.load_model
+
+    def load_model_wrapper(model_type):
+        path = midas.api.ISL_PATHS[model_type]
+        if not os.path.exists(path):
+            if not os.path.exists(midas_path):
+                os.mkdir(midas_path)
+
+            print(f"Downloading midas model weights for {model_type} to {path}")
+            request.urlretrieve(midas_urls[model_type], path)
+            print(f"{model_type} downloaded")
+
+        return midas.api.load_model_inner(model_type)
+
+    midas.api.load_model = load_model_wrapper
+
+
+def patch_given_betas():
+    import ldm.models.diffusion.ddpm
+
+    def patched_register_schedule(*args, **kwargs):
+        """a modified version of register_schedule function that converts plain list from Omegaconf into numpy"""
+
+        if isinstance(args[1], ListConfig):
+            args = (args[0], np.array(args[1]), *args[2:])
+
+        original_register_schedule(*args, **kwargs)
+
+    original_register_schedule = patches.patch(__name__, ldm.models.diffusion.ddpm.DDPM, 'register_schedule', patched_register_schedule)
+
+
+def repair_config(sd_config):
+
+    if not hasattr(sd_config.model.params, "use_ema"):
+        sd_config.model.params.use_ema = False
+
+    if hasattr(sd_config.model.params, 'unet_config'):
+        if shared.cmd_opts.no_half:
+            sd_config.model.params.unet_config.params.use_fp16 = False
+        elif shared.cmd_opts.upcast_sampling:
+            sd_config.model.params.unet_config.params.use_fp16 = True
+
+    if getattr(sd_config.model.params.first_stage_config.params.ddconfig, "attn_type", None) == "vanilla-xformers" and not shared.xformers_available:
+        sd_config.model.params.first_stage_config.params.ddconfig.attn_type = "vanilla"
+
+    # For UnCLIP-L, override the hardcoded karlo directory
+    if hasattr(sd_config.model.params, "noise_aug_config") and hasattr(sd_config.model.params.noise_aug_config.params, "clip_stats_path"):
+        karlo_path = os.path.join(paths.models_path, 'karlo')
+        sd_config.model.params.noise_aug_config.params.clip_stats_path = sd_config.model.params.noise_aug_config.params.clip_stats_path.replace("checkpoints/karlo_models", karlo_path)
+
+
+sd1_clip_weight = 'cond_stage_model.transformer.text_model.embeddings.token_embedding.weight'
+sd2_clip_weight = 'cond_stage_model.model.transformer.resblocks.0.attn.in_proj_weight'
+sdxl_clip_weight = 'conditioner.embedders.1.model.ln_final.weight'
+sdxl_refiner_clip_weight = 'conditioner.embedders.0.model.ln_final.weight'
+
+
+class SdModelData:
+    def __init__(self):
+        self.sd_model = None
+        self.loaded_sd_models = []
+        self.was_loaded_at_least_once = False
+        self.lock = threading.Lock()
+
+    def get_sd_model(self):
+        if self.was_loaded_at_least_once:
+            return self.sd_model
+
+        if self.sd_model is None:
+            with self.lock:
+                if self.sd_model is not None or self.was_loaded_at_least_once:
+                    return self.sd_model
+
+                try:
+                    load_model()
+
+                except Exception as e:
+                    errors.display(e, "loading stable diffusion model", full_traceback=True)
+                    print("", file=sys.stderr)
+                    print("Stable diffusion model failed to load", file=sys.stderr)
+                    self.sd_model = None
+
+        return self.sd_model
+
+    def set_sd_model(self, v, already_loaded=False):
+        self.sd_model = v
+        if already_loaded:
+            sd_vae.base_vae = getattr(v, "base_vae", None)
+            sd_vae.loaded_vae_file = getattr(v, "loaded_vae_file", None)
+            sd_vae.checkpoint_info = v.sd_checkpoint_info
+
+
+model_data = SdModelData()
+
+
+def get_empty_cond(sd_model):
+
+    p = processing.StableDiffusionProcessingTxt2Img()
+    extra_networks.activate(p, {})
+
+    if hasattr(sd_model, 'conditioner'):
+        d = sd_model.get_learned_conditioning([""])
+        return d['crossattn']
+    else:
+        return sd_model.cond_stage_model([""])
+
+
+def send_model_to_cpu(m):
+    pass
+
+
+def model_target_device(m):
+    return devices.device
+
+
+def send_model_to_device(m):
+    pass
+
+
+def send_model_to_trash(m):
+    pass
+
+
+def load_model(checkpoint_info=None, already_loaded_state_dict=None):
+    from modules import sd_hijack
+    checkpoint_info = checkpoint_info or select_checkpoint()
+    timer = Timer()
+
+    # Check if the model is already loaded
+    if model_data.sd_model and model_data.sd_model.filename == checkpoint_info.filename:
+        return model_data.sd_model
+
+    for loaded_model in model_data.loaded_sd_models:
+        if loaded_model.filename == checkpoint_info.filename:
+            print(f" --> Using already loaded model {loaded_model.sd_checkpoint_info.title}: done in {timer.summary()}")
+            # Move the model to the front of the list (most recently used)
+            model_data.loaded_sd_models.remove(loaded_model)
+            model_data.loaded_sd_models.insert(0, loaded_model)
+            model_data.set_sd_model(loaded_model, already_loaded=True)
+            return loaded_model
+
+    # If we've reached the limit, unload the oldest model
+    while len(model_data.loaded_sd_models) >= shared.opts.sd_checkpoints_limit:
+        oldest_model = model_data.loaded_sd_models.pop()
+        print(f" ------------ Unloading oldest model: {oldest_model.sd_checkpoint_info.title}... -------------")
+        unload_model_from_vram(oldest_model)
+
+    timer.record("unload oldest model if necessary")
+
+    print(f"Loading model {checkpoint_info.title} ({len(model_data.loaded_sd_models) + 1} out of {shared.opts.sd_checkpoints_limit})")
+
+    if already_loaded_state_dict is not None:
+        state_dict = already_loaded_state_dict
+    else:
+        state_dict = get_checkpoint_state_dict(checkpoint_info, timer)
+
+    sd_model = forge_loader.load_model_for_a1111(timer=timer, checkpoint_info=checkpoint_info, state_dict=state_dict)
+    sd_model.filename = checkpoint_info.filename
+
+    # Add the new model to the front of the list
+    model_data.loaded_sd_models.insert(0, sd_model)
+    model_data.set_sd_model(sd_model)
+    model_data.was_loaded_at_least_once = True
+
+    shared.opts.data["sd_checkpoint_hash"] = checkpoint_info.sha256
+    sd_vae.delete_base_vae()
+    sd_vae.clear_loaded_vae()
+    vae_file, vae_source = sd_vae.resolve_vae(checkpoint_info.filename).tuple()
+    sd_vae.load_vae(sd_model, vae_file, vae_source)
+    timer.record("load VAE")
+
+    return sd_model
+
+def unload_model_to_ram(model):
+    if model is None:
+        return "No model is currently loaded."
+    device = model_management.get_torch_device()
+    if str(next(model.parameters()).device) != str(device):
+        return "Model is already in RAM."
+
+    # Synchronize CUDA streams if necessary
+    if hasattr(torch.cuda, 'current_stream'):
+        torch.cuda.current_stream().synchronize()
+
+    # Move model to CPU
+    model.to('cpu')
+
+    # Explicitly delete all model parameters from GPU
+    for param in model.parameters():
+        if param.is_cuda:
+            del param
+
+    # Clear CUDA cache
+    torch.cuda.empty_cache()
+
+    # Run garbage collection
+    gc.collect()
+
+    # Force CUDA to clean up
+    if hasattr(torch.cuda, 'ipc_collect'):
+        torch.cuda.ipc_collect()
+
+    # Additional memory freeing
+    free_memory_sdmodels(model_management.get_total_memory(device), device, keep_loaded=[])
+    model_management.soft_empty_cache()
+
+    return "Model unloaded to RAM successfully."
+
+def unload_model_from_vram(model):
+    if model is None:
+        return
+
+    device = model_management.get_torch_device()
+
+    # Synchronize CUDA streams
+    if hasattr(torch.cuda, 'current_stream'):
+        torch.cuda.current_stream().synchronize()
+
+    # Move model to CPU
+    model.to('cpu')
+
+    # Explicitly delete all model parameters from GPU
+    for param in model.parameters():
+        if param.is_cuda:
+            del param
+
+    # Unpin memory if it was pinned
+    if hasattr(model, 'pin_memory'):
+        model.pin_memory = False
+
+    # Clear CUDA cache
+    torch.cuda.empty_cache()
+
+    # Run garbage collection
+    gc.collect()
+
+    # Force CUDA to clean up
+    if hasattr(torch.cuda, 'ipc_collect'):
+        torch.cuda.ipc_collect()
+
+    # Additional memory freeing
+    free_memory_sdmodels(model_management.get_total_memory(device), device, keep_loaded=[m for m in model_data.loaded_sd_models if m != model])
+    model_management.soft_empty_cache()
+
+def free_memory_sdmodels(memory_required, device, keep_loaded=[]):
+    unloaded_model = []
+    can_unload = []
+    for i in range(len(ldm_patched.modules.model_management.current_loaded_models) -1, -1, -1):
+        shift_model = ldm_patched.modules.model_management.current_loaded_models[i]
+        if shift_model.device == device:
+            if shift_model not in keep_loaded:
+                can_unload.append((sys.getrefcount(shift_model.model), shift_model.model_memory(), i))
+                shift_model.currently_used = False
+
+    for x in sorted(can_unload):
+        i = x[-1]
+        if not ldm_patched.modules.model_management.DISABLE_SMART_MEMORY:
+            if ldm_patched.modules.model_management.get_free_memory(device) > memory_required:
+                break
+        ldm_patched.modules.model_management.current_loaded_models[i].model_unload()
+        unloaded_model.append(i)
+
+    for i in sorted(unloaded_model, reverse=True):
+        ldm_patched.modules.model_management.current_loaded_models.pop(i)
+
+    if len(unloaded_model) > 0:
+        ldm_patched.modules.model_management.soft_empty_cache()
+    else:
+        if ldm_patched.modules.model_management.vram_state != ldm_patched.modules.model_management.VRAMState.HIGH_VRAM:
+            mem_free_total, mem_free_torch = ldm_patched.modules.model_management.get_free_memory(device, torch_free_too=True)
+            if mem_free_torch > mem_free_total * 0.25:
+                ldm_patched.modules.model_management.soft_empty_cache()
+
+def unload_all_models_to_ram():
+    unloaded_count = 0
+    for model in model_data.loaded_sd_models:
+        result = unload_model_to_ram(model)
+        if "successfully" in result:
+            unloaded_count += 1
+    
+    return f"{unloaded_count} model(s) unloaded to RAM successfully."
+
+def load_model_to_vram(model):
+    if model is None:
+        return "No model is currently loaded."
+    device = model_management.get_torch_device()
+    if str(next(model.parameters()).device) == str(device):
+        return "Model is already in VRAM."
+
+    # Move model to the appropriate device (VRAM)
+    model.to(device)
+
+    # If using pinned memory, we can pin it after moving to the device
+    if hasattr(model, 'pin_memory'):
+        model.pin_memory()
+
+    return "Model loaded to VRAM successfully."
+
+def load_all_models_to_vram():
+    loaded_count = 0
+    for model in model_data.loaded_sd_models:
+        result = load_model_to_vram(model)
+        if "successfully" in result:
+            loaded_count += 1
+    
+    return f"{loaded_count} model(s) loaded to VRAM successfully."
+
+def reuse_model_from_already_loaded(sd_model, checkpoint_info, timer):
+    pass
+
+
+def reload_model_weights(sd_model=None, info=None, forced_reload=False):
+    return load_model(info)
+
+
+def unload_model_weights(sd_model=None, info=None):
+    return sd_model
+
+
+def apply_token_merging(sd_model, token_merging_ratio):
+    if token_merging_ratio <= 0:
+        return
+
+    print(f'token_merging_ratio = {token_merging_ratio}')
+
+    from ldm_patched.contrib.external_tomesd import TomePatcher
+
+    sd_model.forge_objects.unet = TomePatcher().patch(
+        model=sd_model.forge_objects.unet,
+        ratio=token_merging_ratio
+    )
+
+    return